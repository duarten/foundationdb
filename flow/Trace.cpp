--- conflicted
+++ resolved
@@ -726,15 +726,12 @@
 	trackingKey = ev.trackingKey;
 	type = ev.type;
 	timeIndex = ev.timeIndex;
-<<<<<<< HEAD
-=======
 
 	for (int i = 0; i < 5; i++) {
 		eventCounts[i] = ev.eventCounts[i];
 	}
 
 	networkThread = ev.networkThread;
->>>>>>> d6e8de1a
 
 	ev.initialized = true;
 	ev.enabled = false;
@@ -757,15 +754,12 @@
 	trackingKey = ev.trackingKey;
 	type = ev.type;
 	timeIndex = ev.timeIndex;
-<<<<<<< HEAD
-=======
 
 	for (int i = 0; i < 5; i++) {
 		eventCounts[i] = ev.eventCounts[i];
 	}
 
 	networkThread = ev.networkThread;
->>>>>>> d6e8de1a
 
 	ev.initialized = true;
 	ev.enabled = false;
