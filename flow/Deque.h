--- conflicted
+++ resolved
@@ -77,13 +77,8 @@
 		}
 	}
 
-<<<<<<< HEAD
-	Deque(Deque&& r) BOOST_NOEXCEPT : begin(r.begin), end(r.end), mask(r.mask), arr(r.arr) {
+	Deque(Deque&& r) noexcept : begin(r.begin), end(r.end), mask(r.mask), arr(r.arr) {
 		r.arr = nullptr;
-=======
-	Deque(Deque&& r) noexcept : begin(r.begin), end(r.end), mask(r.mask), arr(r.arr) {
-		r.arr = 0;
->>>>>>> ae10aaf5
 		r.begin = r.end = 0;
 		r.mask = -1;
 	}
