/*
 * Knobs.cpp
 *
 * This source file is part of the FoundationDB open source project
 *
 * Copyright 2013-2018 Apple Inc. and the FoundationDB project authors
 *
 * Licensed under the Apache License, Version 2.0 (the "License");
 * you may not use this file except in compliance with the License.
 * You may obtain a copy of the License at
 *
 *     http://www.apache.org/licenses/LICENSE-2.0
 *
 * Unless required by applicable law or agreed to in writing, software
 * distributed under the License is distributed on an "AS IS" BASIS,
 * WITHOUT WARRANTIES OR CONDITIONS OF ANY KIND, either express or implied.
 * See the License for the specific language governing permissions and
 * limitations under the License.
 */

#include "fdbserver/Knobs.h"
#include "fdbrpc/Locality.h"
#include <cmath>

ServerKnobs const* SERVER_KNOBS = new ServerKnobs();

#define init( knob, value ) initKnob( knob, value, #knob )

ServerKnobs::ServerKnobs() {
	initialize();
}

void ServerKnobs::initialize(bool randomize, ClientKnobs* clientKnobs, bool isSimulated) {
	// clang-format off
	// Versions
	init( VERSIONS_PER_SECOND,                                   1e6 );
	init( MAX_VERSIONS_IN_FLIGHT,                100 * VERSIONS_PER_SECOND );
	init( MAX_VERSIONS_IN_FLIGHT_FORCED,         6e5 * VERSIONS_PER_SECOND ); //one week of versions
	init( MAX_READ_TRANSACTION_LIFE_VERSIONS,      5 * VERSIONS_PER_SECOND ); if (randomize && BUGGIFY) MAX_READ_TRANSACTION_LIFE_VERSIONS = VERSIONS_PER_SECOND; else if (randomize && BUGGIFY) MAX_READ_TRANSACTION_LIFE_VERSIONS = std::max<int>(1, 0.1 * VERSIONS_PER_SECOND); else if( randomize && BUGGIFY ) MAX_READ_TRANSACTION_LIFE_VERSIONS = 10 * VERSIONS_PER_SECOND;
	init( MAX_WRITE_TRANSACTION_LIFE_VERSIONS,     5 * VERSIONS_PER_SECOND ); if (randomize && BUGGIFY) MAX_WRITE_TRANSACTION_LIFE_VERSIONS=std::max<int>(1, 1 * VERSIONS_PER_SECOND);
	init( MAX_COMMIT_BATCH_INTERVAL,                             2.0 ); if( randomize && BUGGIFY ) MAX_COMMIT_BATCH_INTERVAL = 0.5; // Each master proxy generates a CommitTransactionBatchRequest at least this often, so that versions always advance smoothly
	MAX_COMMIT_BATCH_INTERVAL = std::min(MAX_COMMIT_BATCH_INTERVAL, MAX_READ_TRANSACTION_LIFE_VERSIONS/double(2*VERSIONS_PER_SECOND)); // Ensure that the proxy commits 2 times every MAX_READ_TRANSACTION_LIFE_VERSIONS, otherwise the master will not give out versions fast enough

	// TLogs
	init( TLOG_TIMEOUT,                                          0.4 ); //cannot buggify because of availability
	init( RECOVERY_TLOG_SMART_QUORUM_DELAY,                     0.25 ); if( randomize && BUGGIFY ) RECOVERY_TLOG_SMART_QUORUM_DELAY = 0.0; // smaller might be better for bug amplification
	init( TLOG_STORAGE_MIN_UPDATE_INTERVAL,                      0.5 );
	init( BUGGIFY_TLOG_STORAGE_MIN_UPDATE_INTERVAL,               30 );
	init( UNFLUSHED_DATA_RATIO,                                 0.05 ); if( randomize && BUGGIFY ) UNFLUSHED_DATA_RATIO = 0.0;
	init( DESIRED_TOTAL_BYTES,                                150000 ); if( randomize && BUGGIFY ) DESIRED_TOTAL_BYTES = 10000;
	init( DESIRED_UPDATE_BYTES,                2*DESIRED_TOTAL_BYTES );
	init( UPDATE_DELAY,                                        0.001 );
	init( MAXIMUM_PEEK_BYTES,                                   10e6 );
	init( APPLY_MUTATION_BYTES,                                  1e6 );
	init( RECOVERY_DATA_BYTE_LIMIT,                           100000 );
	init( BUGGIFY_RECOVERY_DATA_LIMIT,                          1000 );
	init( LONG_TLOG_COMMIT_TIME,                                0.25 ); //cannot buggify because of recovery time
	init( LARGE_TLOG_COMMIT_BYTES,                             4<<20 );
	init( BUGGIFY_RECOVER_MEMORY_LIMIT,                          1e6 );
	init( BUGGIFY_WORKER_REMOVED_MAX_LAG,                         30 );
	init( UPDATE_STORAGE_BYTE_LIMIT,                             1e6 );
	init( TLOG_PEEK_DELAY,                                   0.00005 );
	init( LEGACY_TLOG_UPGRADE_ENTRIES_PER_VERSION,               100 );
	init( VERSION_MESSAGES_OVERHEAD_FACTOR_1024THS,             1072 ); // Based on a naive interpretation of the gcc version of std::deque, we would expect this to be 16 bytes overhead per 512 bytes data. In practice, it seems to be 24 bytes overhead per 512.
	init( VERSION_MESSAGES_ENTRY_BYTES_WITH_OVERHEAD, std::ceil(16.0 * VERSION_MESSAGES_OVERHEAD_FACTOR_1024THS / 1024) );
	init( LOG_SYSTEM_PUSHED_DATA_BLOCK_SIZE,                     1e5 );
	init( MAX_MESSAGE_SIZE,            std::max<int>(LOG_SYSTEM_PUSHED_DATA_BLOCK_SIZE, 1e5 + 2e4 + 1) + 8 ); // VALUE_SIZE_LIMIT + SYSTEM_KEY_SIZE_LIMIT + 9 bytes (4 bytes for length, 4 bytes for sequence number, and 1 byte for mutation type)
	init( TLOG_MESSAGE_BLOCK_BYTES,                             10e6 );
	init( TLOG_MESSAGE_BLOCK_OVERHEAD_FACTOR,      double(TLOG_MESSAGE_BLOCK_BYTES) / (TLOG_MESSAGE_BLOCK_BYTES - MAX_MESSAGE_SIZE) ); //1.0121466709838096006362758832473
	init( PEEK_TRACKER_EXPIRATION_TIME,                          600 ); if( randomize && BUGGIFY ) PEEK_TRACKER_EXPIRATION_TIME = deterministicRandom()->coinflip() ? 0.1 : 60;
	init( PARALLEL_GET_MORE_REQUESTS,                             32 ); if( randomize && BUGGIFY ) PARALLEL_GET_MORE_REQUESTS = 2;
	init( MULTI_CURSOR_PRE_FETCH_LIMIT,                           10 );
	init( MAX_QUEUE_COMMIT_BYTES,                               15e6 ); if( randomize && BUGGIFY ) MAX_QUEUE_COMMIT_BYTES = 5000;
	init( DESIRED_OUTSTANDING_MESSAGES,                         5000 ); if( randomize && BUGGIFY ) DESIRED_OUTSTANDING_MESSAGES = deterministicRandom()->randomInt(0,100);
	init( DESIRED_GET_MORE_DELAY,                              0.005 );
	init( CONCURRENT_LOG_ROUTER_READS,                             5 ); if( randomize && BUGGIFY ) CONCURRENT_LOG_ROUTER_READS = 1;
	init( LOG_ROUTER_PEEK_FROM_SATELLITES_PREFERRED,               1 ); if( randomize && BUGGIFY ) LOG_ROUTER_PEEK_FROM_SATELLITES_PREFERRED = 0;
	init( DISK_QUEUE_ADAPTER_MIN_SWITCH_TIME,                    1.0 );
	init( DISK_QUEUE_ADAPTER_MAX_SWITCH_TIME,                    5.0 );
	init( TLOG_SPILL_REFERENCE_MAX_PEEK_MEMORY_BYTES,            2e9 ); if ( randomize && BUGGIFY ) TLOG_SPILL_REFERENCE_MAX_PEEK_MEMORY_BYTES = 2e6;
	init( TLOG_SPILL_REFERENCE_MAX_BATCHES_PER_PEEK,           100 ); if ( randomize && BUGGIFY ) TLOG_SPILL_REFERENCE_MAX_BATCHES_PER_PEEK = 1;
	init( TLOG_SPILL_REFERENCE_MAX_BYTES_PER_BATCH,           16<<10 ); if ( randomize && BUGGIFY ) TLOG_SPILL_REFERENCE_MAX_BYTES_PER_BATCH = 500;
	init( DISK_QUEUE_FILE_EXTENSION_BYTES,                    10<<20 ); // BUGGIFYd per file within the DiskQueue
	init( DISK_QUEUE_FILE_SHRINK_BYTES,                      100<<20 ); // BUGGIFYd per file within the DiskQueue
	init( DISK_QUEUE_MAX_TRUNCATE_BYTES,                       2<<30 ); if ( randomize && BUGGIFY ) DISK_QUEUE_MAX_TRUNCATE_BYTES = 0;
	init( TLOG_DEGRADED_DURATION,                                5.0 );
	init( MAX_CACHE_VERSIONS,                                   10e6 );
	init( TLOG_IGNORE_POP_AUTO_ENABLE_DELAY,                   300.0 );
	init( TXS_POPPED_MAX_DELAY,                                  1.0 ); if ( randomize && BUGGIFY ) TXS_POPPED_MAX_DELAY = deterministicRandom()->random01();
	init( TLOG_MAX_CREATE_DURATION,                             10.0 );
	init( PEEK_LOGGING_AMOUNT,                                     5 );
	init( PEEK_LOGGING_DELAY,                                    5.0 );
	init( PEEK_RESET_INTERVAL,                                 300.0 ); if ( randomize && BUGGIFY ) PEEK_RESET_INTERVAL = 20.0;
	init( PEEK_MAX_LATENCY,                                      0.5 ); if ( randomize && BUGGIFY ) PEEK_MAX_LATENCY = 0.0;
	init( PEEK_COUNT_SMALL_MESSAGES,                           false ); if ( randomize && BUGGIFY ) PEEK_COUNT_SMALL_MESSAGES = true;
<<<<<<< HEAD
	init( PEEK_STATS_INTERVAL,                                  10.0 );
	init( PEEK_STATS_SLOW_AMOUNT,                                  0 );
=======
	init( PEEK_STATS_INTERVAL,                                  10.0 ); 
	init( PEEK_STATS_SLOW_AMOUNT,                                  2 );
>>>>>>> 92ddf5c6
	init( PEEK_STATS_SLOW_RATIO,                                 0.5 );
	init( PUSH_RESET_INTERVAL,                                 300.0 ); if ( randomize && BUGGIFY ) PUSH_RESET_INTERVAL = 20.0;
	init( PUSH_MAX_LATENCY,                                      0.5 ); if ( randomize && BUGGIFY ) PUSH_MAX_LATENCY = 0.0;
	init( PUSH_STATS_INTERVAL,                                  10.0 ); 
	init( PUSH_STATS_SLOW_AMOUNT,                                  2 );
	init( PUSH_STATS_SLOW_RATIO,                                 0.5 );

	// disk snapshot max timeout, to be put in TLog, storage and coordinator nodes
	init( SNAP_CREATE_MAX_TIMEOUT,                             300.0 );

	// Data distribution queue
	init( HEALTH_POLL_TIME,                                      1.0 );
	init( BEST_TEAM_STUCK_DELAY,                                 1.0 );
	init( BG_REBALANCE_POLLING_INTERVAL,                        10.0 );
	init( BG_REBALANCE_SWITCH_CHECK_INTERVAL,                    5.0 ); if (randomize && BUGGIFY) BG_REBALANCE_SWITCH_CHECK_INTERVAL = 1.0;
	init( DD_QUEUE_LOGGING_INTERVAL,                             5.0 );
	init( RELOCATION_PARALLELISM_PER_SOURCE_SERVER,                2 ); if( randomize && BUGGIFY ) RELOCATION_PARALLELISM_PER_SOURCE_SERVER = 1;
	init( DD_QUEUE_MAX_KEY_SERVERS,                              100 ); if( randomize && BUGGIFY ) DD_QUEUE_MAX_KEY_SERVERS = 1;
	init( DD_REBALANCE_PARALLELISM,                               50 );
	init( DD_REBALANCE_RESET_AMOUNT,                              30 );
	init( BG_DD_MAX_WAIT,                                      120.0 );
	init( BG_DD_MIN_WAIT,                                        0.1 );
	init( BG_DD_INCREASE_RATE,                                  1.10 );
	init( BG_DD_DECREASE_RATE,                                  1.02 );
	init( BG_DD_SATURATION_DELAY,                                1.0 );
	init( INFLIGHT_PENALTY_HEALTHY,                              1.0 );
	init( INFLIGHT_PENALTY_UNHEALTHY,                          500.0 );
	init( INFLIGHT_PENALTY_ONE_LEFT,                          1000.0 );
	init( USE_OLD_NEEDED_SERVERS,                              false );

	init( PRIORITY_RECOVER_MOVE,                                 110 );
	init( PRIORITY_REBALANCE_UNDERUTILIZED_TEAM,                 120 );
	init( PRIORITY_REBALANCE_OVERUTILIZED_TEAM,                  121 );
	init( PRIORITY_TEAM_HEALTHY,                                 140 );
	init( PRIORITY_TEAM_CONTAINS_UNDESIRED_SERVER,               150 );
	init( PRIORITY_TEAM_REDUNDANT,                               200 );
	init( PRIORITY_MERGE_SHARD,                                  340 );
	init( PRIORITY_POPULATE_REGION,                              600 );
	init( PRIORITY_TEAM_UNHEALTHY,                               700 );
	init( PRIORITY_TEAM_2_LEFT,                                  709 );
	init( PRIORITY_TEAM_1_LEFT,                                  800 );
	init( PRIORITY_TEAM_FAILED,                                  805 );
	init( PRIORITY_TEAM_0_LEFT,                                  809 );
	init( PRIORITY_SPLIT_SHARD,                                  950 ); if( randomize && BUGGIFY ) PRIORITY_SPLIT_SHARD = 350;

	// Data distribution
	init( RETRY_RELOCATESHARD_DELAY,                             0.1 );
	init( DATA_DISTRIBUTION_FAILURE_REACTION_TIME,              60.0 ); if( randomize && BUGGIFY ) DATA_DISTRIBUTION_FAILURE_REACTION_TIME = 1.0;
	bool buggifySmallShards = randomize && BUGGIFY;
	init( MIN_SHARD_BYTES,                                    200000 ); if( buggifySmallShards ) MIN_SHARD_BYTES = 40000; //FIXME: data distribution tracker (specifically StorageMetrics) relies on this number being larger than the maximum size of a key value pair
	init( SHARD_BYTES_RATIO,                                       4 );
	init( SHARD_BYTES_PER_SQRT_BYTES,                             45 ); if( buggifySmallShards ) SHARD_BYTES_PER_SQRT_BYTES = 0;//Approximately 10000 bytes per shard
	init( MAX_SHARD_BYTES,                                 500000000 );
	init( KEY_SERVER_SHARD_BYTES,                          500000000 );
	init( SHARD_MAX_READ_DENSITY_RATIO,                           8.0); if (randomize && BUGGIFY) SHARD_MAX_READ_DENSITY_RATIO = 2.0;
	/*
		The bytesRead/byteSize radio. Will be declared as read hot when larger than this. 8.0 was chosen to avoid reporting table scan as read hot.
	*/
	init ( SHARD_READ_HOT_BANDWITH_MIN_PER_KSECONDS,      1666667 * 1000);
	/*
		The read bandwidth of a given shard needs to be larger than this value in order to be evaluated if it's read hot. The roughly 1.67MB per second is calculated as following:
			- Heuristic data suggests that each storage process can do max 500K read operations per second
			- Each read has a minimum cost of EMPTY_READ_PENALTY, which is 20 bytes
			- Thus that gives a minimum 10MB per second
			- But to be conservative, set that number to be 1/6 of 10MB, which is roughly 1,666,667 bytes per second
		Shard with a read bandwidth smaller than this value will never be too busy to handle the reads.
	*/
	init( SHARD_MAX_BYTES_READ_PER_KSEC_JITTER,     0.1 );
	bool buggifySmallBandwidthSplit = randomize && BUGGIFY;
	init( SHARD_MAX_BYTES_PER_KSEC,                 1LL*1000000*1000 ); if( buggifySmallBandwidthSplit ) SHARD_MAX_BYTES_PER_KSEC = 10LL*1000*1000;
	/* 1*1MB/sec * 1000sec/ksec
		Shards with more than this bandwidth will be split immediately.
		For a large shard (100MB), it will be split into multiple shards with sizes < SHARD_SPLIT_BYTES_PER_KSEC;
		all but one split shard will be moved; so splitting may cost ~100MB of work or about 10MB/sec over a 10 sec sampling window.
		If the sampling window is too much longer, the MVCC window will fill up while we wait.
		If SHARD_MAX_BYTES_PER_KSEC is too much lower, we could do a lot of data movement work in response to a small impulse of bandwidth.
		If SHARD_MAX_BYTES_PER_KSEC is too high relative to the I/O bandwidth of a given server, a workload can remain concentrated on a single
		team indefinitely, limiting performance.
		*/

	init( SHARD_MIN_BYTES_PER_KSEC,                100 * 1000 * 1000 ); if( buggifySmallBandwidthSplit ) SHARD_MIN_BYTES_PER_KSEC = 200*1*1000;
	/* 100*1KB/sec * 1000sec/ksec
		Shards with more than this bandwidth will not be merged.
		Obviously this needs to be significantly less than SHARD_MAX_BYTES_PER_KSEC, else we will repeatedly merge and split.
		It should probably be significantly less than SHARD_SPLIT_BYTES_PER_KSEC, else we will merge right after splitting.

		The number of extra shards in the database because of bandwidth splitting can't be more than about W/SHARD_MIN_BYTES_PER_KSEC, where
		W is the maximum bandwidth of the entire database in bytes/ksec.  For 250MB/sec write bandwidth, (250MB/sec)/(200KB/sec) = 1250 extra
		shards.

		The bandwidth sample maintained by the storage server needs to be accurate enough to reliably measure this minimum bandwidth.  See
		BANDWIDTH_UNITS_PER_SAMPLE.  If this number is too low, the storage server needs to spend more memory and time on sampling.
		*/

	init( SHARD_SPLIT_BYTES_PER_KSEC,              250 * 1000 * 1000 ); if( buggifySmallBandwidthSplit ) SHARD_SPLIT_BYTES_PER_KSEC = 50 * 1000 * 1000;
	/* 250*1KB/sec * 1000sec/ksec
		When splitting a shard, it is split into pieces with less than this bandwidth.
		Obviously this should be less than half of SHARD_MAX_BYTES_PER_KSEC.

		Smaller values mean that high bandwidth shards are split into more pieces, more quickly utilizing large numbers of servers to handle the
		bandwidth.

		Too many pieces (too small a value) may stress data movement mechanisms (see e.g. RELOCATION_PARALLELISM_PER_SOURCE_SERVER).

		If this value is too small relative to SHARD_MIN_BYTES_PER_KSEC immediate merging work will be generated.
		*/

	init( STORAGE_METRIC_TIMEOUT,         isSimulated ? 60.0 : 600.0 ); if( randomize && BUGGIFY ) STORAGE_METRIC_TIMEOUT = deterministicRandom()->coinflip() ? 10.0 : 30.0;
	init( METRIC_DELAY,                                          0.1 ); if( randomize && BUGGIFY ) METRIC_DELAY = 1.0;
	init( ALL_DATA_REMOVED_DELAY,                                1.0 );
	init( INITIAL_FAILURE_REACTION_DELAY,                       30.0 ); if( randomize && BUGGIFY ) INITIAL_FAILURE_REACTION_DELAY = 0.0;
	init( CHECK_TEAM_DELAY,                                     30.0 );
	init( LOG_ON_COMPLETION_DELAY,         DD_QUEUE_LOGGING_INTERVAL );
	init( BEST_TEAM_MAX_TEAM_TRIES,                               10 );
	init( BEST_TEAM_OPTION_COUNT,                                  4 );
	init( BEST_OF_AMT,                                             4 );
	init( SERVER_LIST_DELAY,                                     1.0 );
	init( RECRUITMENT_IDLE_DELAY,                                1.0 );
	init( STORAGE_RECRUITMENT_DELAY,                            10.0 );
	init( DATA_DISTRIBUTION_LOGGING_INTERVAL,                    5.0 );
	init( DD_ENABLED_CHECK_DELAY,                                1.0 );
	init( DD_STALL_CHECK_DELAY,                                  0.4 ); //Must be larger than 2*MAX_BUGGIFIED_DELAY
	init( DD_LOW_BANDWIDTH_DELAY,         isSimulated ? 15.0 : 240.0 ); if( randomize && BUGGIFY ) DD_LOW_BANDWIDTH_DELAY = 0; //Because of delayJitter, this should be less than 0.9 * DD_MERGE_COALESCE_DELAY
	init( DD_MERGE_COALESCE_DELAY,       isSimulated ?  30.0 : 300.0 ); if( randomize && BUGGIFY ) DD_MERGE_COALESCE_DELAY = 0.001;
	init( STORAGE_METRICS_POLLING_DELAY,                         2.0 ); if( randomize && BUGGIFY ) STORAGE_METRICS_POLLING_DELAY = 15.0;
	init( STORAGE_METRICS_RANDOM_DELAY,                          0.2 );
	init( AVAILABLE_SPACE_RATIO_CUTOFF,                         0.05 );
	init( DESIRED_TEAMS_PER_SERVER,                                5 ); if( randomize && BUGGIFY ) DESIRED_TEAMS_PER_SERVER = deterministicRandom()->randomInt(1, 10);
	init( MAX_TEAMS_PER_SERVER,           5*DESIRED_TEAMS_PER_SERVER );
	init( DD_SHARD_SIZE_GRANULARITY,                         5000000 );
	init( DD_SHARD_SIZE_GRANULARITY_SIM,                      500000 ); if( randomize && BUGGIFY ) DD_SHARD_SIZE_GRANULARITY_SIM = 0;
	init( DD_MOVE_KEYS_PARALLELISM,                               15 ); if( randomize && BUGGIFY ) DD_MOVE_KEYS_PARALLELISM = 1;
	init( DD_FETCH_SOURCE_PARALLELISM,                          1000 ); if( randomize && BUGGIFY ) DD_FETCH_SOURCE_PARALLELISM = 1;
	init( DD_MERGE_LIMIT,                                       2000 ); if( randomize && BUGGIFY ) DD_MERGE_LIMIT = 2;
	init( DD_SHARD_METRICS_TIMEOUT,                             60.0 ); if( randomize && BUGGIFY ) DD_SHARD_METRICS_TIMEOUT = 0.1;
	init( DD_LOCATION_CACHE_SIZE,                            2000000 ); if( randomize && BUGGIFY ) DD_LOCATION_CACHE_SIZE = 3;
	init( MOVEKEYS_LOCK_POLLING_DELAY,                           5.0 );
	init( DEBOUNCE_RECRUITING_DELAY,                             5.0 );
	init( DD_FAILURE_TIME,                                       1.0 ); if( randomize && BUGGIFY ) DD_FAILURE_TIME = 10.0;
	init( DD_ZERO_HEALTHY_TEAM_DELAY,                            1.0 );
	init( REBALANCE_MAX_RETRIES,                                 100 );
	init( DD_OVERLAP_PENALTY,                                  10000 );
	init( DD_EXCLUDE_MIN_REPLICAS,                                 1 );
	init( DD_VALIDATE_LOCALITY,                                 true ); if( randomize && BUGGIFY ) DD_VALIDATE_LOCALITY = false;
	init( DD_CHECK_INVALID_LOCALITY_DELAY,                       60  ); if( randomize && BUGGIFY ) DD_CHECK_INVALID_LOCALITY_DELAY = 1 + deterministicRandom()->random01() * 600;
	init( DD_ENABLE_VERBOSE_TRACING,                           false ); if( randomize && BUGGIFY ) DD_ENABLE_VERBOSE_TRACING = true;
	init( DD_SS_FAILURE_VERSIONLAG,                        250000000 );
	init( DD_SS_ALLOWED_VERSIONLAG,                        200000000 ); if( randomize && BUGGIFY ) { DD_SS_FAILURE_VERSIONLAG = deterministicRandom()->randomInt(15000000, 500000000); DD_SS_ALLOWED_VERSIONLAG = 0.75 * DD_SS_FAILURE_VERSIONLAG; }
	init( DD_SS_STUCK_TIME_LIMIT,                              300.0 ); if( randomize && BUGGIFY ) { DD_SS_STUCK_TIME_LIMIT = 200.0 + deterministicRandom()->random01() * 100.0; }

	// TeamRemover
	init( TR_FLAG_DISABLE_MACHINE_TEAM_REMOVER,                false ); if( randomize && BUGGIFY ) TR_FLAG_DISABLE_MACHINE_TEAM_REMOVER = deterministicRandom()->random01() < 0.1 ? true : false; // false by default. disable the consistency check when it's true
	init( TR_REMOVE_MACHINE_TEAM_DELAY,                         60.0 ); if( randomize && BUGGIFY ) TR_REMOVE_MACHINE_TEAM_DELAY =  deterministicRandom()->random01() * 60.0;
	init( TR_FLAG_REMOVE_MT_WITH_MOST_TEAMS,                    true ); if( randomize && BUGGIFY ) TR_FLAG_REMOVE_MT_WITH_MOST_TEAMS = deterministicRandom()->random01() < 0.1 ? true : false;
	init( TR_FLAG_DISABLE_SERVER_TEAM_REMOVER,                 false ); if( randomize && BUGGIFY ) TR_FLAG_DISABLE_SERVER_TEAM_REMOVER = deterministicRandom()->random01() < 0.1 ? true : false; // false by default. disable the consistency check when it's true
	init( TR_REMOVE_SERVER_TEAM_DELAY,                          60.0 ); if( randomize && BUGGIFY ) TR_REMOVE_SERVER_TEAM_DELAY =  deterministicRandom()->random01() * 60.0;
	init( TR_REMOVE_SERVER_TEAM_EXTRA_DELAY,                     5.0 ); if( randomize && BUGGIFY ) TR_REMOVE_SERVER_TEAM_EXTRA_DELAY =  deterministicRandom()->random01() * 10.0;

	init( DD_REMOVE_STORE_ENGINE_DELAY,                         60.0 ); if( randomize && BUGGIFY ) DD_REMOVE_STORE_ENGINE_DELAY =  deterministicRandom()->random01() * 60.0;

	// Redwood Storage Engine
	init( PREFIX_TREE_IMMEDIATE_KEY_SIZE_LIMIT,                   30 );
	init( PREFIX_TREE_IMMEDIATE_KEY_SIZE_MIN,                      0 );

	// KeyValueStore SQLITE
	init( CLEAR_BUFFER_SIZE,                                   20000 );
	init( READ_VALUE_TIME_ESTIMATE,                           .00005 );
	init( READ_RANGE_TIME_ESTIMATE,                           .00005 );
	init( SET_TIME_ESTIMATE,                                  .00005 );
	init( CLEAR_TIME_ESTIMATE,                                .00005 );
	init( COMMIT_TIME_ESTIMATE,                                 .005 );
	init( CHECK_FREE_PAGE_AMOUNT,                                100 ); if( randomize && BUGGIFY ) CHECK_FREE_PAGE_AMOUNT = 5;
	init( DISK_METRIC_LOGGING_INTERVAL,                          5.0 );
	init( SOFT_HEAP_LIMIT,                                     300e6 );

	init( SQLITE_PAGE_SCAN_ERROR_LIMIT,                        10000 );
	init( SQLITE_BTREE_PAGE_USABLE,                          4096 - 8);  // pageSize - reserveSize for page checksum
	init( SQLITE_CHUNK_SIZE_PAGES,                             25600 );  // 100MB
	init( SQLITE_CHUNK_SIZE_PAGES_SIM,                          1024 );  // 4MB

	// Maximum and minimum cell payload bytes allowed on primary page as calculated in SQLite.
	// These formulas are copied from SQLite, using its hardcoded constants, so if you are
	// changing this you should also be changing SQLite.
	init( SQLITE_BTREE_CELL_MAX_LOCAL,  (SQLITE_BTREE_PAGE_USABLE - 12) * 64/255 - 23 );
	init( SQLITE_BTREE_CELL_MIN_LOCAL,  (SQLITE_BTREE_PAGE_USABLE - 12) * 32/255 - 23 );

	// Maximum FDB fragment key and value bytes that can fit in a primary btree page
	init( SQLITE_FRAGMENT_PRIMARY_PAGE_USABLE,
					SQLITE_BTREE_CELL_MAX_LOCAL
					 - 1 // vdbeRecord header length size
					 - 2 // max key length size
					 - 4 // max index length size
					 - 2 // max value fragment length size
	);

	// Maximum FDB fragment value bytes in an overflow page
	init( SQLITE_FRAGMENT_OVERFLOW_PAGE_USABLE,
					SQLITE_BTREE_PAGE_USABLE
					 - 4 // next pageNumber size
	);
	init( SQLITE_FRAGMENT_MIN_SAVINGS,                          0.20 );

	// KeyValueStoreSqlite spring cleaning
	init( SPRING_CLEANING_NO_ACTION_INTERVAL,                    1.0 ); if( randomize && BUGGIFY ) SPRING_CLEANING_NO_ACTION_INTERVAL = deterministicRandom()->coinflip() ? 0.1 : deterministicRandom()->random01() * 5;
	init( SPRING_CLEANING_LAZY_DELETE_INTERVAL,                  0.1 ); if( randomize && BUGGIFY ) SPRING_CLEANING_LAZY_DELETE_INTERVAL = deterministicRandom()->coinflip() ? 1.0 : deterministicRandom()->random01() * 5;
	init( SPRING_CLEANING_VACUUM_INTERVAL,                       1.0 ); if( randomize && BUGGIFY ) SPRING_CLEANING_VACUUM_INTERVAL = deterministicRandom()->coinflip() ? 0.1 : deterministicRandom()->random01() * 5;
	init( SPRING_CLEANING_LAZY_DELETE_TIME_ESTIMATE,            .010 ); if( randomize && BUGGIFY ) SPRING_CLEANING_LAZY_DELETE_TIME_ESTIMATE = deterministicRandom()->random01() * 5;
	init( SPRING_CLEANING_VACUUM_TIME_ESTIMATE,                 .010 ); if( randomize && BUGGIFY ) SPRING_CLEANING_VACUUM_TIME_ESTIMATE = deterministicRandom()->random01() * 5;
	init( SPRING_CLEANING_VACUUMS_PER_LAZY_DELETE_PAGE,          0.0 ); if( randomize && BUGGIFY ) SPRING_CLEANING_VACUUMS_PER_LAZY_DELETE_PAGE = deterministicRandom()->coinflip() ? 1e9 : deterministicRandom()->random01() * 5;
	init( SPRING_CLEANING_MIN_LAZY_DELETE_PAGES,                   0 ); if( randomize && BUGGIFY ) SPRING_CLEANING_MIN_LAZY_DELETE_PAGES = deterministicRandom()->randomInt(1, 100);
	init( SPRING_CLEANING_MAX_LAZY_DELETE_PAGES,                 1e9 ); if( randomize && BUGGIFY ) SPRING_CLEANING_MAX_LAZY_DELETE_PAGES = deterministicRandom()->coinflip() ? 0 : deterministicRandom()->randomInt(1, 1e4);
	init( SPRING_CLEANING_LAZY_DELETE_BATCH_SIZE,                100 ); if( randomize && BUGGIFY ) SPRING_CLEANING_LAZY_DELETE_BATCH_SIZE = deterministicRandom()->randomInt(1, 1000);
	init( SPRING_CLEANING_MIN_VACUUM_PAGES,                        1 ); if( randomize && BUGGIFY ) SPRING_CLEANING_MIN_VACUUM_PAGES = deterministicRandom()->randomInt(0, 100);
	init( SPRING_CLEANING_MAX_VACUUM_PAGES,                      1e9 ); if( randomize && BUGGIFY ) SPRING_CLEANING_MAX_VACUUM_PAGES = deterministicRandom()->coinflip() ? 0 : deterministicRandom()->randomInt(1, 1e4);

	// KeyValueStoreMemory
	init( REPLACE_CONTENTS_BYTES,                                1e5 );

	// KeyValueStoreRocksDB
	init( ROCKSDB_BACKGROUND_PARALLELISM,                          0 );
	init( ROCKSDB_MEMTABLE_BYTES,                  512 * 1024 * 1024 );

	// Leader election
	bool longLeaderElection = randomize && BUGGIFY;
	init( MAX_NOTIFICATIONS,                                  100000 );
	init( MIN_NOTIFICATIONS,                                     100 );
	init( NOTIFICATION_FULL_CLEAR_TIME,                      10000.0 );
	init( CANDIDATE_MIN_DELAY,                                  0.05 );
	init( CANDIDATE_MAX_DELAY,                                   1.0 );
	init( CANDIDATE_GROWTH_RATE,                                 1.2 );
	init( POLLING_FREQUENCY,                                     2.0 ); if( longLeaderElection ) POLLING_FREQUENCY = 8.0;
	init( HEARTBEAT_FREQUENCY,                                   0.5 ); if( longLeaderElection ) HEARTBEAT_FREQUENCY = 1.0;

	// Master Proxy
	init( START_TRANSACTION_BATCH_INTERVAL_MIN,                 1e-6 );
	init( START_TRANSACTION_BATCH_INTERVAL_MAX,                0.010 );
	init( START_TRANSACTION_BATCH_INTERVAL_LATENCY_FRACTION,     0.5 );
	init( START_TRANSACTION_BATCH_INTERVAL_SMOOTHER_ALPHA,       0.1 );
	init( START_TRANSACTION_BATCH_QUEUE_CHECK_INTERVAL,        0.001 );
	init( START_TRANSACTION_MAX_TRANSACTIONS_TO_START,        100000 );
	init( START_TRANSACTION_MAX_REQUESTS_TO_START,             10000 );
	init( START_TRANSACTION_RATE_WINDOW,                         2.0 );
	init( START_TRANSACTION_MAX_EMPTY_QUEUE_BUDGET,             10.0 );
	init( START_TRANSACTION_MAX_QUEUE_SIZE,                      1e6 );
	init( KEY_LOCATION_MAX_QUEUE_SIZE,                           1e6 );

	init( COMMIT_TRANSACTION_BATCH_INTERVAL_FROM_IDLE,         0.0005 ); if( randomize && BUGGIFY ) COMMIT_TRANSACTION_BATCH_INTERVAL_FROM_IDLE = 0.005;
	init( COMMIT_TRANSACTION_BATCH_INTERVAL_MIN,                0.001 ); if( randomize && BUGGIFY ) COMMIT_TRANSACTION_BATCH_INTERVAL_MIN = 0.1;
	init( COMMIT_TRANSACTION_BATCH_INTERVAL_MAX,                0.020 );
	init( COMMIT_TRANSACTION_BATCH_INTERVAL_LATENCY_FRACTION,     0.1 );
	init( COMMIT_TRANSACTION_BATCH_INTERVAL_SMOOTHER_ALPHA,       0.1 );
	init( COMMIT_TRANSACTION_BATCH_COUNT_MAX,                   32768 ); if( randomize && BUGGIFY ) COMMIT_TRANSACTION_BATCH_COUNT_MAX = 1000; // Do NOT increase this number beyond 32768, as CommitIds only budget 2 bytes for storing transaction id within each batch
	init( COMMIT_BATCHES_MEM_BYTES_HARD_LIMIT,              8LL << 30 ); if (randomize && BUGGIFY) COMMIT_BATCHES_MEM_BYTES_HARD_LIMIT = deterministicRandom()->randomInt64(100LL << 20,  8LL << 30);
	init( COMMIT_BATCHES_MEM_FRACTION_OF_TOTAL,                   0.5 );
	init( COMMIT_BATCHES_MEM_TO_TOTAL_MEM_SCALE_FACTOR,          10.0 );

	// these settings disable batch bytes scaling.  Try COMMIT_TRANSACTION_BATCH_BYTES_MAX=1e6, COMMIT_TRANSACTION_BATCH_BYTES_SCALE_BASE=50000, COMMIT_TRANSACTION_BATCH_BYTES_SCALE_POWER=0.5?
	init( COMMIT_TRANSACTION_BATCH_BYTES_MIN,                  100000 );
	init( COMMIT_TRANSACTION_BATCH_BYTES_MAX,                  100000 ); if( randomize && BUGGIFY ) { COMMIT_TRANSACTION_BATCH_BYTES_MIN = COMMIT_TRANSACTION_BATCH_BYTES_MAX = 1000000; }
	init( COMMIT_TRANSACTION_BATCH_BYTES_SCALE_BASE,           100000 );
	init( COMMIT_TRANSACTION_BATCH_BYTES_SCALE_POWER,             0.0 );

	init( RESOLVER_COALESCE_TIME,                                1.0 );
	init( BUGGIFIED_ROW_LIMIT,                  APPLY_MUTATION_BYTES ); if( randomize && BUGGIFY ) BUGGIFIED_ROW_LIMIT = deterministicRandom()->randomInt(3, 30);
	init( PROXY_SPIN_DELAY,                                     0.01 );
	init( UPDATE_REMOTE_LOG_VERSION_INTERVAL,                    2.0 );
	init( MAX_TXS_POP_VERSION_HISTORY,                           1e5 );
	init( MIN_CONFIRM_INTERVAL,                                 0.05 );

	bool shortRecoveryDuration = randomize && BUGGIFY;
	init( ENFORCED_MIN_RECOVERY_DURATION,                       0.085 ); if( shortRecoveryDuration ) ENFORCED_MIN_RECOVERY_DURATION = 0.01;
	init( REQUIRED_MIN_RECOVERY_DURATION,                       0.080 ); if( shortRecoveryDuration ) REQUIRED_MIN_RECOVERY_DURATION = 0.01;
	init( ALWAYS_CAUSAL_READ_RISKY,                             false );
	init( MAX_COMMIT_UPDATES,                                    2000 ); if( randomize && BUGGIFY ) MAX_COMMIT_UPDATES = 1;
	init( MIN_PROXY_COMPUTE,                                    0.001 );
	init( MAX_PROXY_COMPUTE,                                      2.0 );
	init( PROXY_COMPUTE_BUCKETS,                                20000 );
	init( PROXY_COMPUTE_GROWTH_RATE,                             0.01 );
	init( TXN_STATE_SEND_AMOUNT,                                    4 );

	// Master Server
	// masterCommitter() in the master server will allow lower priority tasks (e.g. DataDistibution)
	//  by delay()ing for this amount of time between accepted batches of TransactionRequests.
	bool fastBalancing = randomize && BUGGIFY;
	init( COMMIT_SLEEP_TIME,								  0.0001 ); if( randomize && BUGGIFY ) COMMIT_SLEEP_TIME = 0;
	init( KEY_BYTES_PER_SAMPLE,                                  2e4 ); if( fastBalancing ) KEY_BYTES_PER_SAMPLE = 1e3;
	init( MIN_BALANCE_TIME,                                      0.2 );
	init( MIN_BALANCE_DIFFERENCE,                                1e6 ); if( fastBalancing ) MIN_BALANCE_DIFFERENCE = 1e4;
	init( SECONDS_BEFORE_NO_FAILURE_DELAY,                  8 * 3600 );
	init( MAX_TXS_SEND_MEMORY,                                   1e7 ); if( randomize && BUGGIFY ) MAX_TXS_SEND_MEMORY = 1e5;
	init( MAX_RECOVERY_VERSIONS,           200 * VERSIONS_PER_SECOND );
	init( MAX_RECOVERY_TIME,                                    20.0 ); if( randomize && BUGGIFY ) MAX_RECOVERY_TIME = 1.0;
	init( PROVISIONAL_START_DELAY,                               1.0 );
	init( PROVISIONAL_MAX_DELAY,                                60.0 );
	init( PROVISIONAL_DELAY_GROWTH,                              1.5 );
	init( SECONDS_BEFORE_RECRUIT_BACKUP_WORKER,                  4.0 ); if( randomize && BUGGIFY ) SECONDS_BEFORE_RECRUIT_BACKUP_WORKER = deterministicRandom()->random01() * 8;
	init( CC_INTERFACE_TIMEOUT,                                 10.0 ); if( randomize && BUGGIFY ) CC_INTERFACE_TIMEOUT = 0.0;

	// Resolver
	init( SAMPLE_OFFSET_PER_KEY,                                 100 );
	init( SAMPLE_EXPIRATION_TIME,                                1.0 );
	init( SAMPLE_POLL_TIME,                                      0.1 );
	init( RESOLVER_STATE_MEMORY_LIMIT,                           1e6 );
	init( LAST_LIMITED_RATIO,                                    2.0 );

	// Backup Worker
	init( BACKUP_TIMEOUT,                                        0.4 );
	init( BACKUP_NOOP_POP_DELAY,                                 5.0 );
	init( BACKUP_FILE_BLOCK_BYTES,                       1024 * 1024 );
	init( BACKUP_LOCK_BYTES,                                     3e9 ); if(randomize && BUGGIFY) BACKUP_LOCK_BYTES = deterministicRandom()->randomInt(1024, 4096) * 1024;
	init( BACKUP_UPLOAD_DELAY,                                  10.0 ); if(randomize && BUGGIFY) BACKUP_UPLOAD_DELAY = deterministicRandom()->random01() * 60;

	//Cluster Controller
	init( CLUSTER_CONTROLLER_LOGGING_DELAY,                      5.0 );
	init( MASTER_FAILURE_REACTION_TIME,                          0.4 ); if( randomize && BUGGIFY ) MASTER_FAILURE_REACTION_TIME = 10.0;
	init( MASTER_FAILURE_SLOPE_DURING_RECOVERY,                  0.1 );
	init( WORKER_COORDINATION_PING_DELAY,                         60 );
	init( SIM_SHUTDOWN_TIMEOUT,                                   10 );
	init( SHUTDOWN_TIMEOUT,                                      600 ); if( randomize && BUGGIFY ) SHUTDOWN_TIMEOUT = 60.0;
	init( MASTER_SPIN_DELAY,                                     1.0 ); if( randomize && BUGGIFY ) MASTER_SPIN_DELAY = 10.0;
	init( CC_CHANGE_DELAY,                                       0.1 );
	init( CC_CLASS_DELAY,                                       0.01 );
	init( WAIT_FOR_GOOD_RECRUITMENT_DELAY,                       1.0 );
	init( WAIT_FOR_GOOD_REMOTE_RECRUITMENT_DELAY,                5.0 );
	init( ATTEMPT_RECRUITMENT_DELAY,                           0.035 );
	init( WAIT_FOR_DISTRIBUTOR_JOIN_DELAY,                       1.0 );
	init( WAIT_FOR_RATEKEEPER_JOIN_DELAY,                        1.0 );
	init( WORKER_FAILURE_TIME,                                   1.0 ); if( randomize && BUGGIFY ) WORKER_FAILURE_TIME = 10.0;
	init( CHECK_OUTSTANDING_INTERVAL,                            0.5 ); if( randomize && BUGGIFY ) CHECK_OUTSTANDING_INTERVAL = 0.001;
	init( VERSION_LAG_METRIC_INTERVAL,                           0.5 ); if( randomize && BUGGIFY ) VERSION_LAG_METRIC_INTERVAL = 10.0;
	init( MAX_VERSION_DIFFERENCE,           20 * VERSIONS_PER_SECOND );
	init( FORCE_RECOVERY_CHECK_DELAY,                            5.0 );
	init( RATEKEEPER_FAILURE_TIME,                               1.0 );
	init( REPLACE_INTERFACE_DELAY,                              60.0 );
	init( REPLACE_INTERFACE_CHECK_DELAY,                         5.0 );
	init( COORDINATOR_REGISTER_INTERVAL,                         5.0 );
	init( CLIENT_REGISTER_INTERVAL,                            600.0 );

	init( INCOMPATIBLE_PEERS_LOGGING_INTERVAL,                   600 ); if( randomize && BUGGIFY ) INCOMPATIBLE_PEERS_LOGGING_INTERVAL = 60.0;
	init( EXPECTED_MASTER_FITNESS,            ProcessClass::UnsetFit );
	init( EXPECTED_TLOG_FITNESS,              ProcessClass::UnsetFit );
	init( EXPECTED_LOG_ROUTER_FITNESS,        ProcessClass::UnsetFit );
	init( EXPECTED_PROXY_FITNESS,             ProcessClass::UnsetFit );
	init( EXPECTED_RESOLVER_FITNESS,          ProcessClass::UnsetFit );
	init( RECRUITMENT_TIMEOUT,                                   600 ); if( randomize && BUGGIFY ) RECRUITMENT_TIMEOUT = deterministicRandom()->coinflip() ? 60.0 : 1.0;

	init( POLICY_RATING_TESTS,                                   200 ); if( randomize && BUGGIFY ) POLICY_RATING_TESTS = 20;
	init( POLICY_GENERATIONS,                                    100 ); if( randomize && BUGGIFY ) POLICY_GENERATIONS = 10;
	init( DBINFO_SEND_AMOUNT,                                      5 );
	init( DBINFO_BATCH_DELAY,                                    0.1 );

	//Move Keys
	init( SHARD_READY_DELAY,                                    0.25 );
	init( SERVER_READY_QUORUM_INTERVAL,                         std::min(1.0, std::min(MAX_READ_TRANSACTION_LIFE_VERSIONS, MAX_WRITE_TRANSACTION_LIFE_VERSIONS)/(5.0*VERSIONS_PER_SECOND)) );
	init( SERVER_READY_QUORUM_TIMEOUT,                          15.0 ); if( randomize && BUGGIFY ) SERVER_READY_QUORUM_TIMEOUT = 1.0;
	init( REMOVE_RETRY_DELAY,                                    1.0 );
	init( MOVE_KEYS_KRM_LIMIT,                                  2000 ); if( randomize && BUGGIFY ) MOVE_KEYS_KRM_LIMIT = 2;
	init( MOVE_KEYS_KRM_LIMIT_BYTES,                             1e5 ); if( randomize && BUGGIFY ) MOVE_KEYS_KRM_LIMIT_BYTES = 5e4; //This must be sufficiently larger than CLIENT_KNOBS->KEY_SIZE_LIMIT (fdbclient/Knobs.h) to ensure that at least two entries will be returned from an attempt to read a key range map
	init( MAX_SKIP_TAGS,                                           1 ); //The TLogs require tags to be densely packed to be memory efficient, so be careful increasing this knob
	init( MAX_ADDED_SOURCES_MULTIPLIER,                          2.0 );

	//FdbServer
	bool longReboots = randomize && BUGGIFY;
	init( MIN_REBOOT_TIME,                                       4.0 ); if( longReboots ) MIN_REBOOT_TIME = 10.0;
	init( MAX_REBOOT_TIME,                                       5.0 ); if( longReboots ) MAX_REBOOT_TIME = 20.0;
	init( LOG_DIRECTORY,                                          ".");  // Will be set to the command line flag.
	init( SERVER_MEM_LIMIT,                                8LL << 30 );

	//Ratekeeper
	bool slowRatekeeper = randomize && BUGGIFY;
	init( SMOOTHING_AMOUNT,                                      1.0 ); if( slowRatekeeper ) SMOOTHING_AMOUNT = 5.0;
	init( SLOW_SMOOTHING_AMOUNT,                                10.0 ); if( slowRatekeeper ) SLOW_SMOOTHING_AMOUNT = 50.0;
	init( METRIC_UPDATE_RATE,                                     .1 ); if( slowRatekeeper ) METRIC_UPDATE_RATE = 0.5;
	init( DETAILED_METRIC_UPDATE_RATE,                           5.0 );
	init (RATEKEEPER_DEFAULT_LIMIT,                              1e6 ); if( randomize && BUGGIFY ) RATEKEEPER_DEFAULT_LIMIT = 0;

	bool smallStorageTarget = randomize && BUGGIFY;
	init( TARGET_BYTES_PER_STORAGE_SERVER,                    1000e6 ); if( smallStorageTarget ) TARGET_BYTES_PER_STORAGE_SERVER = 3000e3;
	init( SPRING_BYTES_STORAGE_SERVER,                         100e6 ); if( smallStorageTarget ) SPRING_BYTES_STORAGE_SERVER = 300e3;
	init( AUTO_TAG_THROTTLE_STORAGE_QUEUE_BYTES,               800e6 ); if( smallStorageTarget ) AUTO_TAG_THROTTLE_STORAGE_QUEUE_BYTES = 2500e3;
	init( TARGET_BYTES_PER_STORAGE_SERVER_BATCH,               750e6 ); if( smallStorageTarget ) TARGET_BYTES_PER_STORAGE_SERVER_BATCH = 1500e3;
	init( SPRING_BYTES_STORAGE_SERVER_BATCH,                   100e6 ); if( smallStorageTarget ) SPRING_BYTES_STORAGE_SERVER_BATCH = 150e3;
	init( STORAGE_HARD_LIMIT_BYTES,                           1500e6 ); if( smallStorageTarget ) STORAGE_HARD_LIMIT_BYTES = 4500e3;
	init( STORAGE_DURABILITY_LAG_HARD_MAX,                    2000e6 ); if( smallStorageTarget ) STORAGE_DURABILITY_LAG_HARD_MAX = 100e6;
	init( STORAGE_DURABILITY_LAG_SOFT_MAX,                     200e6 ); if( smallStorageTarget ) STORAGE_DURABILITY_LAG_SOFT_MAX = 10e6;

	bool smallTlogTarget = randomize && BUGGIFY;
	init( TARGET_BYTES_PER_TLOG,                              2400e6 ); if( smallTlogTarget ) TARGET_BYTES_PER_TLOG = 2000e3;
	init( SPRING_BYTES_TLOG,                                   400e6 ); if( smallTlogTarget ) SPRING_BYTES_TLOG = 200e3;
	init( TARGET_BYTES_PER_TLOG_BATCH,                        1400e6 ); if( smallTlogTarget ) TARGET_BYTES_PER_TLOG_BATCH = 1400e3;
	init( SPRING_BYTES_TLOG_BATCH,                             300e6 ); if( smallTlogTarget ) SPRING_BYTES_TLOG_BATCH = 150e3;
	init( TLOG_SPILL_THRESHOLD,                               1500e6 ); if( smallTlogTarget ) TLOG_SPILL_THRESHOLD = 1500e3; if( randomize && BUGGIFY ) TLOG_SPILL_THRESHOLD = 0;
	init( REFERENCE_SPILL_UPDATE_STORAGE_BYTE_LIMIT,            20e6 ); if( (randomize && BUGGIFY) || smallTlogTarget ) REFERENCE_SPILL_UPDATE_STORAGE_BYTE_LIMIT = 1e6;
	init( TLOG_HARD_LIMIT_BYTES,                              3000e6 ); if( smallTlogTarget ) TLOG_HARD_LIMIT_BYTES = 30e6;
	init( TLOG_RECOVER_MEMORY_LIMIT, TARGET_BYTES_PER_TLOG + SPRING_BYTES_TLOG );

	init( MAX_TRANSACTIONS_PER_BYTE,                            1000 );

	init( MIN_AVAILABLE_SPACE,                                   1e8 );
	init( MIN_AVAILABLE_SPACE_RATIO,                            0.05 );
	init( TARGET_AVAILABLE_SPACE_RATIO,                         0.30 );
	init( AVAILABLE_SPACE_UPDATE_DELAY,                          5.0 );

	init( MAX_TL_SS_VERSION_DIFFERENCE,                         1e99 ); // if( randomize && BUGGIFY ) MAX_TL_SS_VERSION_DIFFERENCE = std::max(1.0, 0.25 * VERSIONS_PER_SECOND); // spring starts at half this value //FIXME: this knob causes ratekeeper to clamp on idle cluster in simulation that have a large number of logs
	init( MAX_TL_SS_VERSION_DIFFERENCE_BATCH,                   1e99 );
	init( MAX_MACHINES_FALLING_BEHIND,                             1 );

	init( MAX_TPS_HISTORY_SAMPLES,                               600 );
	init( NEEDED_TPS_HISTORY_SAMPLES,                            200 );
	init( TARGET_DURABILITY_LAG_VERSIONS,                      350e6 ); // Should be larger than STORAGE_DURABILITY_LAG_SOFT_MAX
	init( AUTO_TAG_THROTTLE_DURABILITY_LAG_VERSIONS,           250e6 );
	init( TARGET_DURABILITY_LAG_VERSIONS_BATCH,                250e6 ); // Should be larger than STORAGE_DURABILITY_LAG_SOFT_MAX
	init( DURABILITY_LAG_UNLIMITED_THRESHOLD,                   50e6 );
	init( INITIAL_DURABILITY_LAG_MULTIPLIER,                    1.02 );
	init( DURABILITY_LAG_REDUCTION_RATE,                      0.9999 );
	init( DURABILITY_LAG_INCREASE_RATE,                        1.001 );
	init( STORAGE_SERVER_LIST_FETCH_TIMEOUT,                    20.0 );

	init( MAX_AUTO_THROTTLED_TRANSACTION_TAGS,                     5 ); if(randomize && BUGGIFY) MAX_AUTO_THROTTLED_TRANSACTION_TAGS = 1;
	init( MAX_MANUAL_THROTTLED_TRANSACTION_TAGS,                  40 ); if(randomize && BUGGIFY) MAX_MANUAL_THROTTLED_TRANSACTION_TAGS = 1;
	init( MIN_TAG_COST,                                          200 ); if(randomize && BUGGIFY) MIN_TAG_COST = 0.0;
	init( AUTO_THROTTLE_TARGET_TAG_BUSYNESS,                     0.1 ); if(randomize && BUGGIFY) AUTO_THROTTLE_TARGET_TAG_BUSYNESS = 0.0;
	init( AUTO_TAG_THROTTLE_RAMP_UP_TIME,                      120.0 ); if(randomize && BUGGIFY) AUTO_TAG_THROTTLE_RAMP_UP_TIME = 5.0;
	init( AUTO_TAG_THROTTLE_DURATION,                          240.0 ); if(randomize && BUGGIFY) AUTO_TAG_THROTTLE_DURATION = 20.0;
	init( TAG_THROTTLE_PUSH_INTERVAL,                            1.0 ); if(randomize && BUGGIFY) TAG_THROTTLE_PUSH_INTERVAL = 0.0;
	init( AUTO_TAG_THROTTLE_START_AGGREGATION_TIME,              5.0 ); if(randomize && BUGGIFY) AUTO_TAG_THROTTLE_START_AGGREGATION_TIME = 0.5;
	init( AUTO_TAG_THROTTLE_UPDATE_FREQUENCY,                   10.0 ); if(randomize && BUGGIFY) AUTO_TAG_THROTTLE_UPDATE_FREQUENCY = 0.5;
	init( TAG_THROTTLE_EXPIRED_CLEANUP_INTERVAL,                30.0 ); if(randomize && BUGGIFY) TAG_THROTTLE_EXPIRED_CLEANUP_INTERVAL = 1.0;
	init( AUTO_TAG_THROTTLING_ENABLED,                          true ); if(randomize && BUGGIFY) AUTO_TAG_THROTTLING_ENABLED = false;

	//Storage Metrics
	init( STORAGE_METRICS_AVERAGE_INTERVAL,                    120.0 );
	init( STORAGE_METRICS_AVERAGE_INTERVAL_PER_KSECONDS,        1000.0 / STORAGE_METRICS_AVERAGE_INTERVAL );  // milliHz!
	init( SPLIT_JITTER_AMOUNT,                                  0.05 ); if( randomize && BUGGIFY ) SPLIT_JITTER_AMOUNT = 0.2;
	init( IOPS_UNITS_PER_SAMPLE,                                10000 * 1000 / STORAGE_METRICS_AVERAGE_INTERVAL_PER_KSECONDS / 100 );
	init( BANDWIDTH_UNITS_PER_SAMPLE,                           SHARD_MIN_BYTES_PER_KSEC / STORAGE_METRICS_AVERAGE_INTERVAL_PER_KSECONDS / 25 );
	init( BYTES_READ_UNITS_PER_SAMPLE,                          100000 ); // 100K bytes
	init( READ_HOT_SUB_RANGE_CHUNK_SIZE,                        10000000); // 10MB
	init( EMPTY_READ_PENALTY,                                   20 ); // 20 bytes
	init( READ_SAMPLING_ENABLED,                                true ); if ( randomize && BUGGIFY ) READ_SAMPLING_ENABLED = false;// enable/disable read sampling

	//Storage Server
	init( STORAGE_LOGGING_DELAY,                                 5.0 );
	init( STORAGE_SERVER_POLL_METRICS_DELAY,                     1.0 );
	init( FUTURE_VERSION_DELAY,                                  1.0 );
	init( STORAGE_LIMIT_BYTES,                                500000 );
	init( BUGGIFY_LIMIT_BYTES,                                  1000 );
	init( FETCH_BLOCK_BYTES,                                     2e6 );
	init( FETCH_KEYS_PARALLELISM_BYTES,                          4e6 ); if( randomize && BUGGIFY ) FETCH_KEYS_PARALLELISM_BYTES = 3e6;
	init( FETCH_KEYS_LOWER_PRIORITY,                               0 );
	init( BUGGIFY_BLOCK_BYTES,                                 10000 );
	init( STORAGE_COMMIT_BYTES,                             10000000 ); if( randomize && BUGGIFY ) STORAGE_COMMIT_BYTES = 2000000;
	init( STORAGE_DURABILITY_LAG_REJECT_THRESHOLD,              0.25 );
	init( STORAGE_DURABILITY_LAG_MIN_RATE,                       0.1 );
	init( STORAGE_COMMIT_INTERVAL,                               0.5 ); if( randomize && BUGGIFY ) STORAGE_COMMIT_INTERVAL = 2.0;
	init( UPDATE_SHARD_VERSION_INTERVAL,                        0.25 ); if( randomize && BUGGIFY ) UPDATE_SHARD_VERSION_INTERVAL = 1.0;
	init( BYTE_SAMPLING_FACTOR,                                  250 ); //cannot buggify because of differences in restarting tests
	init( BYTE_SAMPLING_OVERHEAD,                                100 );
	init( MAX_STORAGE_SERVER_WATCH_BYTES,                      100e6 ); if( randomize && BUGGIFY ) MAX_STORAGE_SERVER_WATCH_BYTES = 10e3;
	init( MAX_BYTE_SAMPLE_CLEAR_MAP_SIZE,                        1e9 ); if( randomize && BUGGIFY ) MAX_BYTE_SAMPLE_CLEAR_MAP_SIZE = 1e3;
	init( LONG_BYTE_SAMPLE_RECOVERY_DELAY,                      60.0 );
	init( BYTE_SAMPLE_LOAD_PARALLELISM,                            8 ); if( randomize && BUGGIFY ) BYTE_SAMPLE_LOAD_PARALLELISM = 1;
	init( BYTE_SAMPLE_LOAD_DELAY,                                0.0 ); if( randomize && BUGGIFY ) BYTE_SAMPLE_LOAD_DELAY = 0.1;
	init( BYTE_SAMPLE_START_DELAY,                               1.0 ); if( randomize && BUGGIFY ) BYTE_SAMPLE_START_DELAY = 0.0;
	init( UPDATE_STORAGE_PROCESS_STATS_INTERVAL,                 5.0 );
	init( BEHIND_CHECK_DELAY,                                    2.0 );
	init( BEHIND_CHECK_COUNT,                                      2 );
	init( BEHIND_CHECK_VERSIONS,             5 * VERSIONS_PER_SECOND );
	init( WAIT_METRICS_WRONG_SHARD_CHANCE,   isSimulated ? 1.0 : 0.1 );
	init( MIN_TAG_PAGES_READ_RATE,                             1.0e4 ); if( randomize && BUGGIFY ) MIN_TAG_PAGES_READ_RATE = 0;
	init( READ_TAG_MEASUREMENT_INTERVAL,                        30.0 ); if( randomize && BUGGIFY ) READ_TAG_MEASUREMENT_INTERVAL = 1.0;
	init( OPERATION_COST_BYTE_FACTOR,                          16384 ); if( randomize && BUGGIFY ) OPERATION_COST_BYTE_FACTOR = 4096;
	init( PREFIX_COMPRESS_KVS_MEM_SNAPSHOTS,                    true ); if( randomize && BUGGIFY ) PREFIX_COMPRESS_KVS_MEM_SNAPSHOTS = false;

	//Wait Failure
	init( MAX_OUTSTANDING_WAIT_FAILURE_REQUESTS,                 250 ); if( randomize && BUGGIFY ) MAX_OUTSTANDING_WAIT_FAILURE_REQUESTS = 2;
	init( WAIT_FAILURE_DELAY_LIMIT,                              1.0 ); if( randomize && BUGGIFY ) WAIT_FAILURE_DELAY_LIMIT = 5.0;

	//Worker
	init( WORKER_LOGGING_INTERVAL,                               5.0 );
	init( HEAP_PROFILER_INTERVAL,                               30.0 );
	init( DEGRADED_RESET_INTERVAL,                          24*60*60 ); if ( randomize && BUGGIFY ) DEGRADED_RESET_INTERVAL = 10;
	init( DEGRADED_WARNING_LIMIT,                                  1 );
	init( DEGRADED_WARNING_RESET_DELAY,                   7*24*60*60 );
	init( TRACE_LOG_FLUSH_FAILURE_CHECK_INTERVAL_SECONDS,         10 );
	init( TRACE_LOG_PING_TIMEOUT_SECONDS,                        5.0 );
	init( MIN_DELAY_CC_WORST_FIT_CANDIDACY_SECONDS,             10.0 );
	init( MAX_DELAY_CC_WORST_FIT_CANDIDACY_SECONDS,             30.0 );
	init( DBINFO_FAILED_DELAY,                                   1.0 );

	// Test harness
	init( WORKER_POLL_DELAY,                                     1.0 );

	// Coordination
	init( COORDINATED_STATE_ONCONFLICT_POLL_INTERVAL,            1.0 ); if( randomize && BUGGIFY ) COORDINATED_STATE_ONCONFLICT_POLL_INTERVAL = 10.0;

	// Buggification
	init( BUGGIFIED_EVENTUAL_CONSISTENCY,                        1.0 );
	init( BUGGIFY_ALL_COORDINATION,                            false ); if( randomize && BUGGIFY ) BUGGIFY_ALL_COORDINATION = true;

	// Status
	init( STATUS_MIN_TIME_BETWEEN_REQUESTS,                      0.0 );
	init( MAX_STATUS_REQUESTS_PER_SECOND,                      256.0 );
	init( CONFIGURATION_ROWS_TO_FETCH,                         20000 );
	init( DISABLE_DUPLICATE_LOG_WARNING,                       false );

	// IPager
	init( PAGER_RESERVED_PAGES,                                    1 );

	// IndirectShadowPager
	init( FREE_PAGE_VACUUM_THRESHOLD,                              1 );
	init( VACUUM_QUEUE_SIZE,                                  100000 );
	init( VACUUM_BYTES_PER_SECOND,                               1e6 );

	// Timekeeper
	init( TIME_KEEPER_DELAY,                                      10 );
	init( TIME_KEEPER_MAX_ENTRIES,                3600 * 24 * 30 * 6 ); if( randomize && BUGGIFY ) { TIME_KEEPER_MAX_ENTRIES = 2; }

	// Fast Restore
	init( FASTRESTORE_FAILURE_TIMEOUT,                          3600 );
	init( FASTRESTORE_HEARTBEAT_INTERVAL,                         60 );
	init( FASTRESTORE_SAMPLING_PERCENT,                          100 ); if( randomize && BUGGIFY ) { FASTRESTORE_SAMPLING_PERCENT = deterministicRandom()->random01() * 100; }
	init( FASTRESTORE_NUM_LOADERS,                                 3 ); if( randomize && BUGGIFY ) { FASTRESTORE_NUM_LOADERS = deterministicRandom()->random01() * 10 + 1; }
	init( FASTRESTORE_NUM_APPLIERS,                                3 ); if( randomize && BUGGIFY ) { FASTRESTORE_NUM_APPLIERS = deterministicRandom()->random01() * 10 + 1; }
	init( FASTRESTORE_TXN_BATCH_MAX_BYTES,           1024.0 * 1024.0 ); if( randomize && BUGGIFY ) { FASTRESTORE_TXN_BATCH_MAX_BYTES = deterministicRandom()->random01() * 1024.0 * 1024.0 + 1.0; }
	init( FASTRESTORE_VERSIONBATCH_MAX_BYTES, 10.0 * 1024.0 * 1024.0 ); if( randomize && BUGGIFY ) { FASTRESTORE_VERSIONBATCH_MAX_BYTES = deterministicRandom()->random01() < 0.2 ? 5 * 1024 : deterministicRandom()->random01() < 0.4 ? 100 * 1024 * 1024 : deterministicRandom()->random01() * 1000.0 * 1024.0 * 1024.0; } // too small value may increase chance of TooManyFile error
	init( FASTRESTORE_VB_PARALLELISM,                              5 ); if( randomize && BUGGIFY ) { FASTRESTORE_VB_PARALLELISM = deterministicRandom()->random01() < 0.2 ? 2 : deterministicRandom()->random01() * 10 + 1; }
	init( FASTRESTORE_VB_MONITOR_DELAY,                           30 ); if( randomize && BUGGIFY ) { FASTRESTORE_VB_MONITOR_DELAY = deterministicRandom()->random01() * 20 + 1; }
	init( FASTRESTORE_VB_LAUNCH_DELAY,                           1.0 ); if( randomize && BUGGIFY ) { FASTRESTORE_VB_LAUNCH_DELAY = deterministicRandom()->random01() < 0.2 ? 0.1 : deterministicRandom()->random01() * 10.0 + 1; }
	init( FASTRESTORE_ROLE_LOGGING_DELAY,                          5 ); if( randomize && BUGGIFY ) { FASTRESTORE_ROLE_LOGGING_DELAY = deterministicRandom()->random01() * 60 + 1; }
	init( FASTRESTORE_UPDATE_PROCESS_STATS_INTERVAL,               5 ); if( randomize && BUGGIFY ) { FASTRESTORE_UPDATE_PROCESS_STATS_INTERVAL = deterministicRandom()->random01() * 60 + 1; }
	init( FASTRESTORE_ATOMICOP_WEIGHT,                             1 ); if( randomize && BUGGIFY ) { FASTRESTORE_ATOMICOP_WEIGHT = deterministicRandom()->random01() * 200 + 1; }
	init( FASTRESTORE_APPLYING_PARALLELISM,               	   10000 ); if( randomize && BUGGIFY ) { FASTRESTORE_APPLYING_PARALLELISM = deterministicRandom()->random01() * 10 + 1; }
	init( FASTRESTORE_MONITOR_LEADER_DELAY,                        5 ); if( randomize && BUGGIFY ) { FASTRESTORE_MONITOR_LEADER_DELAY = deterministicRandom()->random01() * 100; }
	init( FASTRESTORE_STRAGGLER_THRESHOLD_SECONDS,                60 ); if( randomize && BUGGIFY ) { FASTRESTORE_STRAGGLER_THRESHOLD_SECONDS = deterministicRandom()->random01() * 240 + 10; }
	init( FASTRESTORE_TRACK_REQUEST_LATENCY,              	   false ); if( randomize && BUGGIFY ) { FASTRESTORE_TRACK_REQUEST_LATENCY = false; }
	init( FASTRESTORE_TRACK_LOADER_SEND_REQUESTS,              false ); if( randomize && BUGGIFY ) { FASTRESTORE_TRACK_LOADER_SEND_REQUESTS = true; }
	init( FASTRESTORE_MEMORY_THRESHOLD_MB_SOFT,                 6144 ); if( randomize && BUGGIFY ) { FASTRESTORE_MEMORY_THRESHOLD_MB_SOFT = 1; }
	init( FASTRESTORE_WAIT_FOR_MEMORY_LATENCY,                    10 ); if( randomize && BUGGIFY ) { FASTRESTORE_WAIT_FOR_MEMORY_LATENCY = 60; }
	init( FASTRESTORE_HEARTBEAT_DELAY,                            10 ); if( randomize && BUGGIFY ) { FASTRESTORE_HEARTBEAT_DELAY = deterministicRandom()->random01() * 120 + 2; }
	init( FASTRESTORE_HEARTBEAT_MAX_DELAY,                        10 ); if( randomize && BUGGIFY ) { FASTRESTORE_HEARTBEAT_MAX_DELAY = FASTRESTORE_HEARTBEAT_DELAY * 10; }
	init( FASTRESTORE_APPLIER_FETCH_KEYS_SIZE,                   100 ); if( randomize && BUGGIFY ) { FASTRESTORE_APPLIER_FETCH_KEYS_SIZE = deterministicRandom()->random01() * 10240 + 1; }
	init( FASTRESTORE_LOADER_SEND_MUTATION_MSG_BYTES, 1.0 * 1024.0 * 1024.0 ); if( randomize && BUGGIFY ) { FASTRESTORE_LOADER_SEND_MUTATION_MSG_BYTES = deterministicRandom()->random01() < 0.2 ? 1024 : deterministicRandom()->random01() * 5.0 * 1024.0 * 1024.0 + 1; }
	init( FASTRESTORE_GET_RANGE_VERSIONS_EXPENSIVE,            false ); if( randomize && BUGGIFY ) { FASTRESTORE_GET_RANGE_VERSIONS_EXPENSIVE = deterministicRandom()->random01() < 0.5 ? true : false; }
	init( FASTRESTORE_REQBATCH_PARALLEL,                          50 ); if( randomize && BUGGIFY ) { FASTRESTORE_REQBATCH_PARALLEL = deterministicRandom()->random01() * 100 + 1; }
	init( FASTRESTORE_REQBATCH_LOG,                            false ); if( randomize && BUGGIFY ) { FASTRESTORE_REQBATCH_LOG = deterministicRandom()->random01() < 0.2 ? true : false; }
	init( FASTRESTORE_TXN_CLEAR_MAX,                             100 ); if( randomize && BUGGIFY ) { FASTRESTORE_TXN_CLEAR_MAX = deterministicRandom()->random01() * 100 + 1; }
	init( FASTRESTORE_TXN_RETRY_MAX,                              10 ); if( randomize && BUGGIFY ) { FASTRESTORE_TXN_RETRY_MAX = deterministicRandom()->random01() * 100 + 1; }
	init( FASTRESTORE_TXN_EXTRA_DELAY,                           0.1 ); if( randomize && BUGGIFY ) { FASTRESTORE_TXN_EXTRA_DELAY = deterministicRandom()->random01() * 1 + 0.001;}
	init( FASTRESTORE_NOT_WRITE_DB,                            false ); // Perf test only: set it to true will cause simulation failure
	init( FASTRESTORE_USE_RANGE_FILE,                           true ); // Perf test only: set it to false will cause simulation failure
	init( FASTRESTORE_USE_LOG_FILE,                             true ); // Perf test only: set it to false will cause simulation failure
	init( FASTRESTORE_SAMPLE_MSG_BYTES,                      1048576 ); if( randomize && BUGGIFY ) { FASTRESTORE_SAMPLE_MSG_BYTES = deterministicRandom()->random01() * 2048;}
	init( FASTRESTORE_SCHED_UPDATE_DELAY,                        0.1 ); if( randomize && BUGGIFY ) { FASTRESTORE_SCHED_UPDATE_DELAY = deterministicRandom()->random01() * 2;}
	init( FASTRESTORE_SCHED_TARGET_CPU_PERCENT,                   70 ); if( randomize && BUGGIFY ) { FASTRESTORE_SCHED_TARGET_CPU_PERCENT = deterministicRandom()->random01() * 100 + 50;} // simulate cpu usage can be larger than 100
	init( FASTRESTORE_SCHED_MAX_CPU_PERCENT,                      90 ); if( randomize && BUGGIFY ) { FASTRESTORE_SCHED_MAX_CPU_PERCENT = FASTRESTORE_SCHED_TARGET_CPU_PERCENT + deterministicRandom()->random01() * 100;}
	init( FASTRESTORE_SCHED_INFLIGHT_LOAD_REQS,                   50 ); if( randomize && BUGGIFY ) { FASTRESTORE_SCHED_INFLIGHT_LOAD_REQS = deterministicRandom()->random01() < 0.2 ? 1 : deterministicRandom()->random01() * 30 + 1;}
	init( FASTRESTORE_SCHED_INFLIGHT_SEND_REQS,                    3 ); if( randomize && BUGGIFY ) { FASTRESTORE_SCHED_INFLIGHT_SEND_REQS = deterministicRandom()->random01() < 0.2 ? 1 : deterministicRandom()->random01() * 10 + 1;}
	init( FASTRESTORE_SCHED_LOAD_REQ_BATCHSIZE,                    5 ); if( randomize && BUGGIFY ) { FASTRESTORE_SCHED_LOAD_REQ_BATCHSIZE = deterministicRandom()->random01() < 0.2 ? 1 : deterministicRandom()->random01() * 10 + 1;}
	init( FASTRESTORE_SCHED_INFLIGHT_SENDPARAM_THRESHOLD,         10 ); if( randomize && BUGGIFY ) { FASTRESTORE_SCHED_INFLIGHT_SENDPARAM_THRESHOLD = deterministicRandom()->random01() < 0.2 ? 1 : deterministicRandom()->random01() * 15 + 1;}
	init( FASTRESTORE_SCHED_SEND_FUTURE_VB_REQS_BATCH,             2 ); if( randomize && BUGGIFY ) { FASTRESTORE_SCHED_SEND_FUTURE_VB_REQS_BATCH = deterministicRandom()->random01() < 0.2 ? 1 : deterministicRandom()->random01() * 15 + 1;}
	init( FASTRESTORE_NUM_TRACE_EVENTS,                          100 ); if( randomize && BUGGIFY ) { FASTRESTORE_NUM_TRACE_EVENTS = deterministicRandom()->random01() < 0.2 ? 1 : deterministicRandom()->random01() * 500 + 1;}
	init( FASTRESTORE_EXPENSIVE_VALIDATION,                    false ); if( randomize && BUGGIFY ) { FASTRESTORE_EXPENSIVE_VALIDATION = deterministicRandom()->random01() < 0.5 ? true : false;}


	init( REDWOOD_DEFAULT_PAGE_SIZE,                            4096 );
	init( REDWOOD_KVSTORE_CONCURRENT_READS,                       64 );
	init( REDWOOD_COMMIT_CONCURRENT_READS,                        64 );
	init( REDWOOD_PAGE_REBUILD_FILL_FACTOR,                     0.66 );
	init( REDWOOD_LAZY_CLEAR_BATCH_SIZE_PAGES,                    10 );
	init( REDWOOD_LAZY_CLEAR_MIN_PAGES,                            0 );
	init( REDWOOD_LAZY_CLEAR_MAX_PAGES,                          1e6 );
	init( REDWOOD_REMAP_CLEANUP_WINDOW,                           50 );
	init( REDWOOD_REMAP_CLEANUP_LAG,                             0.1 );
	init( REDWOOD_LOGGING_INTERVAL,                              5.0 );

	// Server request latency measurement
	init( LATENCY_SAMPLE_SIZE,                                100000 );
	init( LATENCY_METRICS_LOGGING_INTERVAL,                     60.0 );

	// clang-format on

	if(clientKnobs)
		clientKnobs->IS_ACCEPTABLE_DELAY = clientKnobs->IS_ACCEPTABLE_DELAY*std::min(MAX_READ_TRANSACTION_LIFE_VERSIONS, MAX_WRITE_TRANSACTION_LIFE_VERSIONS)/(5.0*VERSIONS_PER_SECOND);
}<|MERGE_RESOLUTION|>--- conflicted
+++ resolved
@@ -93,13 +93,8 @@
 	init( PEEK_RESET_INTERVAL,                                 300.0 ); if ( randomize && BUGGIFY ) PEEK_RESET_INTERVAL = 20.0;
 	init( PEEK_MAX_LATENCY,                                      0.5 ); if ( randomize && BUGGIFY ) PEEK_MAX_LATENCY = 0.0;
 	init( PEEK_COUNT_SMALL_MESSAGES,                           false ); if ( randomize && BUGGIFY ) PEEK_COUNT_SMALL_MESSAGES = true;
-<<<<<<< HEAD
 	init( PEEK_STATS_INTERVAL,                                  10.0 );
-	init( PEEK_STATS_SLOW_AMOUNT,                                  0 );
-=======
-	init( PEEK_STATS_INTERVAL,                                  10.0 ); 
 	init( PEEK_STATS_SLOW_AMOUNT,                                  2 );
->>>>>>> 92ddf5c6
 	init( PEEK_STATS_SLOW_RATIO,                                 0.5 );
 	init( PUSH_RESET_INTERVAL,                                 300.0 ); if ( randomize && BUGGIFY ) PUSH_RESET_INTERVAL = 20.0;
 	init( PUSH_MAX_LATENCY,                                      0.5 ); if ( randomize && BUGGIFY ) PUSH_MAX_LATENCY = 0.0;
