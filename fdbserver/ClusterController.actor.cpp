--- conflicted
+++ resolved
@@ -130,32 +130,6 @@
 			serverInfo->set( newInfoCache );
 		}
 
-<<<<<<< HEAD
-=======
-		void setStorageCache(uint16_t id, StorageServerInterface& interf) {
-			CachedSerialization<ServerDBInfo> newInfoCache = serverInfo->get();
-			auto& newInfo = newInfoCache.mutate();
-			bool found = false;
-			for(auto& it : newInfo.storageCaches) {
-				if(it.first == id) {
-					if(it.second != interf) {
-						newInfo.id = deterministicRandom()->randomUniqueID();
-						it.second = interf;
-					}
-					found = true;
-					break;
-				}
-			}
-			if(!found) {
-			    TraceEvent(SevDebug,"SetStorageCache").detail("UID", interf.uniqueID).detail("IsCacheServer", interf.isCacheServer);
-				newInfo.id = deterministicRandom()->randomUniqueID();
-				interf.isCacheServer = true;
-				newInfo.storageCaches.push_back(std::make_pair(id, interf));
-			}
-			serverInfo->set( newInfoCache );
-		}
-
->>>>>>> 29b77863
 		void clearInterf(ProcessClass::ClassType t) {
 			CachedSerialization<ServerDBInfo> newInfoCache = serverInfo->get();
 			auto& newInfo = newInfoCache.mutate();
@@ -348,7 +322,7 @@
 						logServerMap->add(worker.interf.locality, &worker);
 					}
 				}
-				
+
 				if (logServerSet->size() < (addingDegraded == 0 ? desired : required)) {
 				}
 				else if (logServerSet->size() == required || logServerSet->size() <= desired) {
@@ -1434,7 +1408,7 @@
 	if(db->clientStatus.size() > 10000) {
 		TraceEvent(SevWarnAlways, "TooManyClientStatusEntries").suppressFor(1.0);
 	}
-	
+
 	while (db->clientInfo->get().id == req.knownClientInfoID) {
 		choose {
 			when (wait( db->clientInfo->onChange() )) {}
@@ -1545,7 +1519,7 @@
 
 	Optional<Standalone<StringRef>> currentRKProcessId;
 	Optional<Standalone<StringRef>> currentDDProcessId;
-	
+
 	auto& db = self->db.serverInfo->get().read();
 	bool ratekeeperHealthy = false;
 	if (db.ratekeeper.present() && self->id_worker.count(db.ratekeeper.get().locality.processId()) &&
@@ -2376,7 +2350,7 @@
 				break;
 			}
 			catch (Error &e) {
-				wait(tr.onError(e));		
+				wait(tr.onError(e));
 			}
 		}
 	}
@@ -2650,7 +2624,7 @@
 			if (self->onMasterIsBetter(worker, ProcessClass::DataDistributor)) {
 				worker = self->id_worker[self->masterProcessId.get()].details;
 			}
-			
+
 			InitializeDataDistributorRequest req(deterministicRandom()->randomUniqueID());
 			TraceEvent("CCDataDistributorRecruit", self->id).detail("Addr", worker.interf.address());
 
