/*
 * SimulatedCluster.actor.cpp
 *
 * This source file is part of the FoundationDB open source project
 *
 * Copyright 2013-2018 Apple Inc. and the FoundationDB project authors
 *
 * Licensed under the Apache License, Version 2.0 (the "License");
 * you may not use this file except in compliance with the License.
 * You may obtain a copy of the License at
 *
 *     http://www.apache.org/licenses/LICENSE-2.0
 *
 * Unless required by applicable law or agreed to in writing, software
 * distributed under the License is distributed on an "AS IS" BASIS,
 * WITHOUT WARRANTIES OR CONDITIONS OF ANY KIND, either express or implied.
 * See the License for the specific language governing permissions and
 * limitations under the License.
 */

#include <fstream>
#include "fdbrpc/simulator.h"
#include "fdbclient/FailureMonitorClient.h"
#include "fdbclient/DatabaseContext.h"
#include "fdbserver/TesterInterface.actor.h"
#include "fdbserver/WorkerInterface.actor.h"
#include "fdbclient/ClusterInterface.h"
#include "fdbserver/Knobs.h"
#include "fdbserver/ClusterRecruitmentInterface.h"
#include "fdbserver/CoordinationInterface.h"
#include "fdbmonitor/SimpleIni.h"
#include "fdbrpc/AsyncFileNonDurable.actor.h"
#include "fdbclient/ManagementAPI.actor.h"
#include "fdbclient/NativeAPI.actor.h"
#include "fdbclient/BackupAgent.actor.h"
#if defined(CMAKE_BUILD) || !defined(WIN32)
#include "versions.h"
#endif
#include "flow/actorcompiler.h"  // This must be the last #include.

#undef max
#undef min

extern "C" int g_expect_full_pointermap;
extern const char* getHGVersion();

const int MACHINE_REBOOT_TIME = 10;

bool destructed = false;

template <class T>
T simulate( const T& in ) {
	BinaryWriter writer(AssumeVersion(currentProtocolVersion));
	writer << in;
	BinaryReader reader( writer.getData(), writer.getLength(), AssumeVersion(currentProtocolVersion) );
	T out;
	reader >> out;
	return out;
}

ACTOR Future<Void> runBackup( Reference<ClusterConnectionFile> connFile ) {
	state std::vector<Future<Void>> agentFutures;

	while (g_simulator.backupAgents == ISimulator::WaitForType) {
		wait(delay(1.0));
	}

	if (g_simulator.backupAgents == ISimulator::BackupToFile) {
		Database cx = Database::createDatabase(connFile, -1);

		state FileBackupAgent fileAgent;
		state double backupPollDelay = 1.0 / CLIENT_KNOBS->BACKUP_AGGREGATE_POLL_RATE;
		agentFutures.push_back(fileAgent.run(cx, &backupPollDelay, CLIENT_KNOBS->SIM_BACKUP_TASKS_PER_AGENT));

		while (g_simulator.backupAgents == ISimulator::BackupToFile) {
			wait(delay(1.0));
		}

		for(auto it : agentFutures) {
			it.cancel();
		}
	}

	wait(Future<Void>(Never()));
	throw internal_error();
}

ACTOR Future<Void> runDr( Reference<ClusterConnectionFile> connFile ) {
	state std::vector<Future<Void>> agentFutures;

	while (g_simulator.drAgents == ISimulator::WaitForType) {
		wait(delay(1.0));
	}

	if (g_simulator.drAgents == ISimulator::BackupToDB) {
		Database cx = Database::createDatabase(connFile, -1);

		Reference<ClusterConnectionFile> extraFile(new ClusterConnectionFile(*g_simulator.extraDB));
		state Database extraDB = Database::createDatabase(extraFile, -1);

		TraceEvent("StartingDrAgents").detail("ConnFile", connFile->getConnectionString().toString()).detail("ExtraString", extraFile->getConnectionString().toString());

		state DatabaseBackupAgent dbAgent = DatabaseBackupAgent(cx);
		state DatabaseBackupAgent extraAgent = DatabaseBackupAgent(extraDB);

		state double dr1PollDelay = 1.0 / CLIENT_KNOBS->BACKUP_AGGREGATE_POLL_RATE;
		state double dr2PollDelay = 1.0 / CLIENT_KNOBS->BACKUP_AGGREGATE_POLL_RATE;

		agentFutures.push_back(extraAgent.run(cx, &dr1PollDelay, CLIENT_KNOBS->SIM_BACKUP_TASKS_PER_AGENT));
		agentFutures.push_back(dbAgent.run(extraDB, &dr2PollDelay, CLIENT_KNOBS->SIM_BACKUP_TASKS_PER_AGENT));

		while (g_simulator.drAgents == ISimulator::BackupToDB) {
			wait(delay(1.0));
		}

		TraceEvent("StoppingDrAgents");

		for(auto it : agentFutures) {
			it.cancel();
		}
	}

	wait(Future<Void>(Never()));
	throw internal_error();
}

enum AgentMode {
	AgentNone = 0,
	AgentOnly = 1,
	AgentAddition = 2
};

// SOMEDAY: when a process can be rebooted in isolation from the other on that machine,
//  a loop{} will be needed around the waiting on simulatedFDBD(). For now this simply
//  takes care of house-keeping such as context switching and file closing.
ACTOR Future<ISimulator::KillType> simulatedFDBDRebooter(Reference<ClusterConnectionFile> connFile, IPAddress ip,
                                                         bool sslEnabled,
                                                         uint16_t port, uint16_t listenPerProcess,
                                                         LocalityData localities, ProcessClass processClass,
                                                         std::string* dataFolder, std::string* coordFolder,
                                                         std::string baseFolder, ClusterConnectionString connStr,
                                                         bool useSeedFile, AgentMode runBackupAgents,
                                                         std::string whitelistBinPaths) {
	state ISimulator::ProcessInfo *simProcess = g_simulator.getCurrentProcess();
	state UID randomId = nondeterministicRandom()->randomUniqueID();
	state int cycles = 0;

	loop {
		auto waitTime = SERVER_KNOBS->MIN_REBOOT_TIME + (SERVER_KNOBS->MAX_REBOOT_TIME - SERVER_KNOBS->MIN_REBOOT_TIME) * deterministicRandom()->random01();
		cycles ++;
		TraceEvent("SimulatedFDBDPreWait").detail("Cycles", cycles).detail("RandomId", randomId)
			.detail("Address", NetworkAddress(ip, port, true, false))
			.detail("ZoneId", localities.zoneId())
			.detail("WaitTime", waitTime).detail("Port", port);

		wait( delay( waitTime ) );

		state ISimulator::ProcessInfo* process =
		    g_simulator.newProcess("Server", ip, port, sslEnabled, listenPerProcess, localities, processClass, dataFolder->c_str(),
		                           coordFolder->c_str());
		wait(g_simulator.onProcess(process,
		                           TaskPriority::DefaultYield)); // Now switch execution to the process on which we will run
		state Future<ISimulator::KillType> onShutdown = process->onShutdown();

		try {
			TraceEvent("SimulatedRebooterStarting").detail("Cycles", cycles).detail("RandomId", randomId)
				.detail("ZoneId", localities.zoneId())
				.detail("DataHall", localities.dataHallId())
				.detail("Address", process->address.toString())
				.detail("Excluded", process->excluded)
				.detail("UsingSSL", sslEnabled);
			TraceEvent("ProgramStart").detail("Cycles", cycles).detail("RandomId", randomId)
				.detail("SourceVersion", getHGVersion())
				.detail("Version", FDB_VT_VERSION)
				.detail("PackageName", FDB_VT_PACKAGE_NAME)
				.detail("DataFolder", *dataFolder)
				.detail("ConnectionString", connFile ? connFile->getConnectionString().toString() : "")
				.detailf("ActualTime", "%lld", DEBUG_DETERMINISM ? 0 : time(NULL))
				.detail("CommandLine", "fdbserver -r simulation")
				.detail("BuggifyEnabled", isBuggifyEnabled(BuggifyType::General))
				.detail("Simulated", true)
				.trackLatest("ProgramStart");

			try {
				//SOMEDAY: test lower memory limits, without making them too small and causing the database to stop making progress
				FlowTransport::createInstance(processClass == ProcessClass::TesterClass || runBackupAgents == AgentOnly, 1);
				Sim2FileSystem::newFileSystem();

				vector<Future<Void>> futures;
				for (int listenPort = port; listenPort < port + listenPerProcess; ++listenPort) {
					NetworkAddress n(ip, listenPort, true, sslEnabled && listenPort == port);
					futures.push_back(FlowTransport::transport().bind( n, n ));
				}
				if(runBackupAgents != AgentOnly) {
					futures.push_back( fdbd( connFile, localities, processClass, *dataFolder, *coordFolder, 500e6, "", "", -1, whitelistBinPaths) );
				}
				if(runBackupAgents != AgentNone) {
					futures.push_back( runBackup(connFile) );
					futures.push_back( runDr(connFile) );
				}

				futures.push_back(success(onShutdown));
				wait( waitForAny(futures) );
			} catch (Error& e) {
				// If in simulation, if we make it here with an error other than io_timeout but enASIOTimedOut is set then somewhere an io_timeout was converted to a different error.
				if(g_network->isSimulated() && e.code() != error_code_io_timeout && (bool)g_network->global(INetwork::enASIOTimedOut))
					TraceEvent(SevError, "IOTimeoutErrorSuppressed").detail("ErrorCode", e.code()).detail("RandomId", randomId).backtrace();

				if (onShutdown.isReady() && onShutdown.isError()) throw onShutdown.getError();
				if(e.code() != error_code_actor_cancelled)
					printf("SimulatedFDBDTerminated: %s\n", e.what());
				ASSERT( destructed || g_simulator.getCurrentProcess() == process ); // simulatedFDBD catch called on different process
				TraceEvent(e.code() == error_code_actor_cancelled || e.code() == error_code_file_not_found || destructed ? SevInfo : SevError, "SimulatedFDBDTerminated").error(e, true).detail("ZoneId", localities.zoneId());
			}

			TraceEvent("SimulatedFDBDDone").detail("Cycles", cycles).detail("RandomId", randomId)
				.detail("Address", process->address)
				.detail("Excluded", process->excluded)
				.detail("ZoneId", localities.zoneId())
				.detail("KillType", onShutdown.isReady() ? onShutdown.get() : ISimulator::None);

			if (!onShutdown.isReady())
				onShutdown = ISimulator::InjectFaults;
		} catch (Error& e) {
			TraceEvent(destructed ? SevInfo : SevError, "SimulatedFDBDRebooterError").error(e, true).detail("ZoneId", localities.zoneId()).detail("RandomId", randomId);
			onShutdown = e;
		}

		ASSERT( destructed || g_simulator.getCurrentProcess() == process );

		if( !process->shutdownSignal.isSet() && !destructed ) {
			process->rebooting = true;
			process->shutdownSignal.send(ISimulator::None);
		}
		TraceEvent("SimulatedFDBDWait").detail("Cycles", cycles).detail("RandomId", randomId)
			.detail("Address", process->address)
			.detail("Excluded", process->excluded)
			.detail("Rebooting", process->rebooting)
			.detail("ZoneId", localities.zoneId());
		wait( g_simulator.onProcess( simProcess ) );

		wait(delay(0.00001 + FLOW_KNOBS->MAX_BUGGIFIED_DELAY));  // One last chance for the process to clean up?

		g_simulator.destroyProcess( process );  // Leak memory here; the process may be used in other parts of the simulation

		auto shutdownResult = onShutdown.get();
		TraceEvent("SimulatedFDBDShutdown").detail("Cycles", cycles).detail("RandomId", randomId)
			.detail("Address", process->address)
			.detail("Excluded", process->excluded)
			.detail("ZoneId", localities.zoneId())
			.detail("KillType", shutdownResult);

		if( shutdownResult < ISimulator::RebootProcessAndDelete ) {
			TraceEvent("SimulatedFDBDLowerReboot").detail("Cycles", cycles).detail("RandomId", randomId)
				.detail("Address", process->address)
				.detail("Excluded", process->excluded)
				.detail("ZoneId", localities.zoneId())
				.detail("KillType", shutdownResult);
			return onShutdown.get();
		}

		if( onShutdown.get() == ISimulator::RebootProcessAndDelete ) {
			TraceEvent("SimulatedFDBDRebootAndDelete").detail("Cycles", cycles).detail("RandomId", randomId)
				.detail("Address", process->address)
				.detail("ZoneId", localities.zoneId())
				.detail("KillType", shutdownResult);
			*coordFolder = joinPath(baseFolder, deterministicRandom()->randomUniqueID().toString());
			*dataFolder = joinPath(baseFolder, deterministicRandom()->randomUniqueID().toString());
			platform::createDirectory( *dataFolder );

			if(!useSeedFile) {
				writeFile(joinPath(*dataFolder, "fdb.cluster"), connStr.toString());
				connFile = Reference<ClusterConnectionFile>( new ClusterConnectionFile( joinPath( *dataFolder, "fdb.cluster" )));
			}
			else {
				connFile = Reference<ClusterConnectionFile>( new ClusterConnectionFile( joinPath( *dataFolder, "fdb.cluster" ), connStr.toString() ) );
			}
		}
		else {
			TraceEvent("SimulatedFDBDJustRepeat").detail("Cycles", cycles).detail("RandomId", randomId)
				.detail("Address", process->address)
				.detail("ZoneId", localities.zoneId())
				.detail("KillType", shutdownResult);
		}
	}
}

template<>
std::string describe(bool const& val) {
	return val ? "true" : "false";
}

template<>
std::string describe(int const& val) {
	return format("%d", val);
}

// Since a datacenter kill is considered to be the same as killing a machine, files cannot be swapped across datacenters
std::map< Optional<Standalone<StringRef>>, std::vector< std::vector< std::string > > > availableFolders;
// process count is no longer needed because it is now the length of the vector of ip's, because it was one ip per process
ACTOR Future<Void> simulatedMachine(ClusterConnectionString connStr, std::vector<IPAddress> ips, bool sslEnabled, LocalityData localities,
                                    ProcessClass processClass, std::string baseFolder, bool restarting,
                                    bool useSeedFile, AgentMode runBackupAgents, bool sslOnly, std::string whitelistBinPaths) {
	state int bootCount = 0;
	state std::vector<std::string> myFolders;
	state std::vector<std::string> coordFolders;
	state UID randomId = nondeterministicRandom()->randomUniqueID();
	state int listenPerProcess = (sslEnabled && !sslOnly) ? 2 : 1;

	try {
		CSimpleIni ini;
		ini.SetUnicode();
		ini.LoadFile(joinPath(baseFolder, "restartInfo.ini").c_str());

		for (int i = 0; i < ips.size(); i++) {
			if (restarting) {
				myFolders.push_back( ini.GetValue(printable(localities.machineId()).c_str(), format("%d", i*listenPerProcess).c_str(), joinPath(baseFolder, deterministicRandom()->randomUniqueID().toString()).c_str()) );

				if(i == 0) {
					std::string coordinationFolder = ini.GetValue(printable(localities.machineId()).c_str(), "coordinationFolder", "");
					if(!coordinationFolder.size())
						coordinationFolder = ini.GetValue(printable(localities.machineId()).c_str(), format("c%d", i*listenPerProcess).c_str(), joinPath(baseFolder, deterministicRandom()->randomUniqueID().toString()).c_str());
					coordFolders.push_back(coordinationFolder);
				} else {
					coordFolders.push_back( ini.GetValue(printable(localities.machineId()).c_str(), format("c%d", i*listenPerProcess).c_str(), joinPath(baseFolder, deterministicRandom()->randomUniqueID().toString()).c_str()) );
				}
			}
			else {
				coordFolders.push_back( joinPath(baseFolder, deterministicRandom()->randomUniqueID().toString()) );
				std::string thisFolder = deterministicRandom()->randomUniqueID().toString();
				myFolders.push_back( joinPath(baseFolder, thisFolder ) );
				platform::createDirectory( myFolders[i] );

				if (!useSeedFile)
					writeFile(joinPath(myFolders[i], "fdb.cluster"), connStr.toString());
			}
		}

		loop {
			state std::vector< Future<ISimulator::KillType> > processes;
			for( int i = 0; i < ips.size(); i++ ) {
				std::string path = joinPath(myFolders[i], "fdb.cluster");
				Reference<ClusterConnectionFile> clusterFile(useSeedFile ? new ClusterConnectionFile(path, connStr.toString()) : new ClusterConnectionFile(path));
				const int listenPort = i*listenPerProcess + 1;
				AgentMode agentMode = runBackupAgents == AgentOnly ? ( i == ips.size()-1 ? AgentOnly : AgentNone ) : runBackupAgents;
				processes.push_back(simulatedFDBDRebooter(clusterFile, ips[i], sslEnabled, listenPort, listenPerProcess, localities, processClass, &myFolders[i], &coordFolders[i], baseFolder, connStr, useSeedFile, agentMode, whitelistBinPaths));
				TraceEvent("SimulatedMachineProcess", randomId).detail("Address", NetworkAddress(ips[i], listenPort, true, false)).detail("ZoneId", localities.zoneId()).detail("DataHall", localities.dataHallId()).detail("Folder", myFolders[i]);
			}

			TEST( bootCount >= 1 ); // Simulated machine rebooted
			TEST( bootCount >= 2 ); // Simulated machine rebooted twice
			TEST( bootCount >= 3 ); // Simulated machine rebooted three times
			++bootCount;

			TraceEvent("SimulatedMachineStart", randomId)
				.detail("Folder0", myFolders[0])
				.detail("CFolder0", coordFolders[0])
				.detail("MachineIPs", toIPVectorString(ips))
				.detail("SSL", sslEnabled)
				.detail("Processes", processes.size())
				.detail("BootCount", bootCount)
				.detail("ProcessClass", processClass.toString())
				.detail("Restarting", restarting)
				.detail("UseSeedFile", useSeedFile)
				.detail("ZoneId", localities.zoneId())
				.detail("DataHall", localities.dataHallId())
				.detail("Locality", localities.toString());

			wait( waitForAll( processes ) );

			TraceEvent("SimulatedMachineRebootStart", randomId)
				.detail("Folder0", myFolders[0])
				.detail("CFolder0", coordFolders[0])
				.detail("MachineIPs", toIPVectorString(ips))
				.detail("ZoneId", localities.zoneId())
				.detail("DataHall", localities.dataHallId());

			{
				//Kill all open files, which may cause them to write invalid data.
				auto& machineCache = g_simulator.getMachineById(localities.machineId())->openFiles;

				//Copy the file pointers to a vector because the map may be modified while we are killing files
				std::vector<AsyncFileNonDurable*> files;
				for(auto fileItr = machineCache.begin(); fileItr != machineCache.end(); ++fileItr) {
					ASSERT( fileItr->second.isReady() );
					files.push_back( (AsyncFileNonDurable*)fileItr->second.get().getPtr() );
				}

				std::vector<Future<Void>> killFutures;
				for(auto fileItr = files.begin(); fileItr != files.end(); ++fileItr)
					killFutures.push_back((*fileItr)->kill());

				wait( waitForAll( killFutures ) );
			}

			state std::set<std::string> filenames;
			state std::string closingStr;
			auto& machineCache = g_simulator.getMachineById(localities.machineId())->openFiles;
			for( auto it : machineCache ) {
				filenames.insert( it.first );
				closingStr += it.first + ", ";
				ASSERT( it.second.isReady() && !it.second.isError() );
			}

			for( auto it : g_simulator.getMachineById(localities.machineId())->deletingFiles ) {
				filenames.insert( it );
				closingStr += it + ", ";
			}

			TraceEvent("SimulatedMachineRebootAfterKills", randomId)
				.detail("Folder0", myFolders[0])
				.detail("CFolder0", coordFolders[0])
				.detail("MachineIPs", toIPVectorString(ips))
				.detail("Closing", closingStr)
				.detail("ZoneId", localities.zoneId())
				.detail("DataHall", localities.dataHallId());

			ISimulator::MachineInfo* machine = g_simulator.getMachineById(localities.machineId());
			machine->closingFiles = filenames;
			g_simulator.getMachineById(localities.machineId())->openFiles.clear();

			// During a reboot:
			//   The process is expected to close all files and be inactive in zero time, but not necessarily
			//   without delay(0)-equivalents, so delay(0) a few times waiting for it to achieve that goal.
			// After an injected fault:
			//   The process is expected to shut down eventually, but not necessarily instantly.  Wait up to 60 seconds.
			state int shutdownDelayCount = 0;
			state double backoff = 0;
			loop {
				auto& machineCache = g_simulator.getMachineById(localities.machineId())->closingFiles;

				if( !machineCache.empty() ) {
					std::string openFiles;
					int i = 0;
					for( auto it = machineCache.begin(); it != machineCache.end() && i < 5; ++it ) {
						openFiles += *it + ", ";
						i++;
					}
					TraceEvent("MachineFilesOpen", randomId).detail("PAddr", toIPVectorString(ips)).detail("OpenFiles", openFiles);
				} else
					break;

				if( shutdownDelayCount++ >= 50 ) {  // Worker doesn't shut down instantly on reboot
					TraceEvent(SevError, "SimulatedFDBDFilesCheck", randomId)
						.detail("PAddrs", toIPVectorString(ips))
						.detail("ZoneId", localities.zoneId())
						.detail("DataHall", localities.dataHallId());
					ASSERT( false );
				}

				wait( delay( backoff ) );
				backoff = std::min( backoff + 1.0, 6.0 );
			}

			TraceEvent("SimulatedFDBDFilesClosed", randomId)
				.detail("Address", toIPVectorString(ips))
				.detail("ZoneId", localities.zoneId())
				.detail("DataHall", localities.dataHallId());

			g_simulator.destroyMachine(localities.machineId());

			// SOMEDAY: when processes can be rebooted, this check will be needed
			//ASSERT( this machine is rebooting );

			// Since processes can end with different codes, take the highest (least severe) to detmine what to do
			state ISimulator::KillType killType = processes[0].get();
			for( int i = 1; i < ips.size(); i++ )
				killType = std::max( processes[i].get(), killType );

			TEST( true ); // Simulated machine has been rebooted

			state bool swap = killType == ISimulator::Reboot && BUGGIFY_WITH_PROB(0.75) && g_simulator.canSwapToMachine( localities.zoneId() );
			if( swap )
				availableFolders[localities.dcId()].push_back( myFolders );

			auto rebootTime = deterministicRandom()->random01() * MACHINE_REBOOT_TIME;

			TraceEvent("SimulatedMachineShutdown", randomId)
				.detail("Swap", swap)
				.detail("KillType", killType)
				.detail("RebootTime", rebootTime)
				.detail("ZoneId", localities.zoneId())
				.detail("DataHall", localities.dataHallId())
				.detail("MachineIPs", toIPVectorString(ips));

			wait( delay( rebootTime ) );

			if( swap ) {
				auto& avail = availableFolders[localities.dcId()];
				int i = deterministicRandom()->randomInt(0, avail.size());
				if( i != avail.size() - 1 )
					std::swap( avail[i], avail.back() );
				auto toRebootFrom = avail.back();
				avail.pop_back();

				if( myFolders != toRebootFrom ) {
					TEST( true ); // Simulated machine swapped data folders
					TraceEvent("SimulatedMachineFolderSwap", randomId)
						.detail("OldFolder0", myFolders[0]).detail("NewFolder0", toRebootFrom[0])
						.detail("MachineIPs", toIPVectorString(ips));
				}
				myFolders = toRebootFrom;
				if(!useSeedFile) {
					for(auto f : toRebootFrom) {
						if(!fileExists(joinPath(f, "fdb.cluster"))) {
							writeFile(joinPath(f, "fdb.cluster"), connStr.toString());
						}
					}
				}
			} else if( killType == ISimulator::RebootAndDelete ) {
				for( int i = 0; i < ips.size(); i++ ) {
					coordFolders[i] = joinPath(baseFolder, deterministicRandom()->randomUniqueID().toString());
					myFolders[i] = joinPath(baseFolder, deterministicRandom()->randomUniqueID().toString());
					platform::createDirectory( myFolders[i] );

					if(!useSeedFile) {
						writeFile(joinPath(myFolders[i], "fdb.cluster"), connStr.toString());
					}
				}

				TEST( true ); // Simulated machine rebooted with data loss
			}

			//this machine is rebooting = false;
		}
	} catch( Error &e ) {
		g_simulator.getMachineById(localities.machineId())->openFiles.clear();
		throw;
	}
}

IPAddress makeIPAddressForSim(bool isIPv6, std::array<int, 4> parts) {
	if (isIPv6) {
		IPAddress::IPAddressStore addrStore{ 0xAB, 0xCD };
		uint16_t* ptr = (uint16_t*)addrStore.data();
		ptr[4] = (uint16_t)(parts[0] << 8);
		ptr[5] = (uint16_t)(parts[1] << 8);
		ptr[6] = (uint16_t)(parts[2] << 8);
		ptr[7] = (uint16_t)(parts[3] << 8);
		return IPAddress(addrStore);
	} else {
		return IPAddress(parts[0] << 24 | parts[1] << 16 | parts[2] << 8 | parts[3]);
	}
}

#include "fdbclient/MonitorLeader.h"

ACTOR Future<Void> restartSimulatedSystem(vector<Future<Void>>* systemActors, std::string baseFolder, int* pTesterCount,
                                          Optional<ClusterConnectionString>* pConnString,
                                          Standalone<StringRef>* pStartingConfiguration,
                                          int extraDB, std::string whitelistBinPaths) {
	CSimpleIni ini;
	ini.SetUnicode();
	ini.LoadFile(joinPath(baseFolder, "restartInfo.ini").c_str());

	// allows multiple ipAddr entries
	ini.SetMultiKey();

	try {
		int machineCount = atoi(ini.GetValue("META", "machineCount"));
		int processesPerMachine = atoi(ini.GetValue("META", "processesPerMachine"));
		int listenersPerProcess = 1;
		auto listenersPerProcessStr = ini.GetValue("META", "listenersPerProcess");
		if(listenersPerProcessStr != NULL) {
			listenersPerProcess = atoi(listenersPerProcessStr);
		}
		int desiredCoordinators = atoi(ini.GetValue("META", "desiredCoordinators"));
		int testerCount = atoi(ini.GetValue("META", "testerCount"));
		bool enableExtraDB = (extraDB == 3);
		ClusterConnectionString conn(ini.GetValue("META", "connectionString"));
		if (enableExtraDB) {
			g_simulator.extraDB = new ClusterConnectionString(ini.GetValue("META", "connectionString"));
		}
		*pConnString = conn;
		*pTesterCount = testerCount;
		bool usingSSL = conn.toString().find(":tls") != std::string::npos || listenersPerProcess > 1;
		int useSeedForMachine = deterministicRandom()->randomInt(0, machineCount);
		std::vector<std::string> dcIds;
		for( int i = 0; i < machineCount; i++) {
			Optional<Standalone<StringRef>> dcUID;
			Optional<Standalone<StringRef>> zoneId;
			std::string machineIdString = ini.GetValue("META", format("%d", i).c_str());
			Standalone<StringRef> machineId = StringRef(machineIdString);

			std::string	dcUIDini = ini.GetValue(machineIdString.c_str(), "dcUID");
			if (!dcUIDini.empty()) {
				dcUID = StringRef(dcUIDini);
			}

			auto zoneIDini = ini.GetValue(machineIdString.c_str(), "zoneId");
			if( zoneIDini == NULL ) {
				zoneId = machineId;
			} else {
				zoneId = StringRef(zoneIDini);
			}

			ProcessClass processClass = ProcessClass((ProcessClass::ClassType)atoi(ini.GetValue(machineIdString.c_str(), "mClass")), ProcessClass::CommandLineSource);
			if(processClass != ProcessClass::TesterClass) {
				dcIds.push_back(dcUIDini);
			}

			std::vector<IPAddress> ipAddrs;
			int processes = atoi(ini.GetValue(machineIdString.c_str(), "processes"));

			auto ip = ini.GetValue(machineIdString.c_str(), "ipAddr");

			// Helper to translate the IP address stored in INI file to out IPAddress representation.
			// After IPv6 work, we store the actual string representation of IP address, however earlier, it was
			// instead the 32 bit integer value.
			auto parseIp = [](const char* ipStr) -> IPAddress {
				Optional<IPAddress> parsedIp = IPAddress::parse(ipStr);
				if (parsedIp.present()) {
					return parsedIp.get();
				} else {
					return IPAddress(strtoul(ipStr, NULL, 10));
				}
			};

			if( ip == NULL ) {
				for (int i = 0; i < processes; i++) {
					const char* val =
					    ini.GetValue(machineIdString.c_str(), format("ipAddr%d", i * listenersPerProcess).c_str());
					ipAddrs.push_back(parseIp(val));
				}
			}
			else {
				// old way
				ipAddrs.push_back(parseIp(ip));

				for (int i = 1; i < processes; i++){
					if (ipAddrs.back().isV6()) {
						IPAddress::IPAddressStore store = ipAddrs.back().toV6();
						uint16_t* ptr = (uint16_t*)store.data();
						ptr[7] += 1;
						ipAddrs.push_back(IPAddress(store));
					} else {
						ipAddrs.push_back(IPAddress(ipAddrs.back().toV4() + 1));
					}
				}
			}

			LocalityData	localities(Optional<Standalone<StringRef>>(), zoneId, machineId, dcUID);
			localities.set(LiteralStringRef("data_hall"), dcUID);

			// SOMEDAY: parse backup agent from test file
			systemActors->push_back(reportErrors(
			    simulatedMachine(conn, ipAddrs, usingSSL, localities, processClass, baseFolder, true,
			                     i == useSeedForMachine, enableExtraDB ? AgentAddition : AgentNone,
			                     usingSSL && (listenersPerProcess == 1 || processClass == ProcessClass::TesterClass), whitelistBinPaths),
			    processClass == ProcessClass::TesterClass ? "SimulatedTesterMachine" : "SimulatedMachine"));
		}

		g_simulator.desiredCoordinators = desiredCoordinators;
		g_simulator.processesPerMachine = processesPerMachine;

		uniquify(dcIds);
		if(!BUGGIFY && dcIds.size() == 2 && dcIds[0] != "" && dcIds[1] != "") {
			StatusObject primaryObj;
			StatusObject primaryDcObj;
			primaryDcObj["id"] = dcIds[0];
			primaryDcObj["priority"] = 2;
			StatusArray primaryDcArr;
			primaryDcArr.push_back(primaryDcObj);

			StatusObject remoteObj;
			StatusObject remoteDcObj;
			remoteDcObj["id"] = dcIds[1];
			remoteDcObj["priority"] = 1;
			StatusArray remoteDcArr;
			remoteDcArr.push_back(remoteDcObj);

			primaryObj["datacenters"] = primaryDcArr;
			remoteObj["datacenters"] = remoteDcArr;

			StatusArray regionArr;
			regionArr.push_back(primaryObj);
			regionArr.push_back(remoteObj);

			*pStartingConfiguration = "single usable_regions=2 regions=" + json_spirit::write_string(json_spirit::mValue(regionArr), json_spirit::Output_options::none);
		}

		TraceEvent("RestartSimulatorSettings")
		.detail("DesiredCoordinators", g_simulator.desiredCoordinators)
		.detail("ProcessesPerMachine", g_simulator.processesPerMachine)
		.detail("ListenersPerProcess", listenersPerProcess);
	}
	catch (Error& e) {
		TraceEvent(SevError, "RestartSimulationError").error(e);
	}

	wait(delay(1.0));

	return Void();
}

struct SimulationConfig {
	explicit SimulationConfig(int extraDB, int minimumReplication, int minimumRegions);
	int extraDB;

	DatabaseConfiguration db;

	void set_config(std::string config);

	// Simulation layout
	int datacenters;
	int machine_count;  // Total, not per DC.
	int processes_per_machine;
	int coordinators;
private:
	void generateNormalConfig(int minimumReplication, int minimumRegions);
};

SimulationConfig::SimulationConfig(int extraDB, int minimumReplication, int minimumRegions) : extraDB(extraDB) {
	generateNormalConfig(minimumReplication, minimumRegions);
}

void SimulationConfig::set_config(std::string config) {
	// The only mechanism we have for turning "single" into what single means
	// is buildConfiguration()... :/
	std::map<std::string, std::string> hack_map;
	ASSERT( buildConfiguration(config, hack_map) );
	for(auto kv : hack_map) db.set( kv.first, kv.second );
}

StringRef StringRefOf(const char* s) {
  return StringRef((uint8_t*)s, strlen(s));
}

void SimulationConfig::generateNormalConfig(int minimumReplication, int minimumRegions) {
	set_config("new");
	const bool simple = false;  // Set true to simplify simulation configs for easier debugging
	// generateMachineTeamTestConfig set up the number of servers per machine and the number of machines such that
	// if we do not remove the surplus server and machine teams, the simulation test will report error.
	// This is needed to make sure the number of server (and machine) teams is no larger than the desired number.
	bool generateMachineTeamTestConfig = BUGGIFY_WITH_PROB(0.1) ? true : false;
	bool generateFearless = simple ? false : (minimumRegions > 1 || deterministicRandom()->random01() < 0.5);
	datacenters = simple ? 1 : ( generateFearless ? ( minimumReplication > 0 || deterministicRandom()->random01() < 0.5 ? 4 : 6 ) : deterministicRandom()->randomInt( 1, 4 ) );
	if (deterministicRandom()->random01() < 0.25) db.desiredTLogCount = deterministicRandom()->randomInt(1,7);
	if (deterministicRandom()->random01() < 0.25) db.masterProxyCount = deterministicRandom()->randomInt(1,7);
	if (deterministicRandom()->random01() < 0.25) db.resolverCount = deterministicRandom()->randomInt(1,7);
	if (deterministicRandom()->random01() < 0.5) {
		set_config("ssd");
	} else {
		set_config("memory");
	}
	if(simple) {
		db.desiredTLogCount = 1;
		db.masterProxyCount = 1;
		db.resolverCount = 1;
	}

	int replication_type = simple ? 1 : ( std::max(minimumReplication, datacenters > 4 ? deterministicRandom()->randomInt(1,3) : std::min(deterministicRandom()->randomInt(0,6), 3)) );
	switch (replication_type) {
	case 0: {
		TEST( true );  // Simulated cluster using custom redundancy mode
		int storage_servers = deterministicRandom()->randomInt(1, generateFearless ? 4 : 5);
		//FIXME: log replicas must be more than storage replicas because otherwise better master exists will not recognize it needs to change dcs
		int replication_factor = deterministicRandom()->randomInt(storage_servers, generateFearless ? 4 : 5);
		int anti_quorum = deterministicRandom()->randomInt(0, (replication_factor/2) + 1); //The anti quorum cannot be more than half of the replication factor, or the log system will continue to accept commits when a recovery is impossible
		// Go through buildConfiguration, as it sets tLogPolicy/storagePolicy.
		set_config(format("storage_replicas:=%d log_replicas:=%d log_anti_quorum:=%d "
		                  "replica_datacenters:=1 min_replica_datacenters:=1",
		                  storage_servers, replication_factor, anti_quorum));
		break;
	}
	case 1: {
		TEST( true );  // Simulated cluster running in single redundancy mode
		set_config("single");
		break;
	}
	case 2: {
		TEST( true );  // Simulated cluster running in double redundancy mode
		set_config("double");
		break;
	}
	case 3: {
		if( datacenters <= 2 || generateFearless ) {
			TEST( true );  // Simulated cluster running in triple redundancy mode
			set_config("triple");
		}
		else if( datacenters == 3 ) {
			TEST( true );  // Simulated cluster running in 3 data-hall mode
			set_config("three_data_hall");
		}
		else {
			ASSERT( false );
		}
		break;
	}
	default:
		ASSERT(false);  // Programmer forgot to adjust cases.
	}

	if (deterministicRandom()->random01() < 0.5) {
		int logSpill = deterministicRandom()->randomInt( TLogSpillType::VALUE, TLogSpillType::END );
		set_config(format("log_spill:=%d", logSpill));
		int logVersion = deterministicRandom()->randomInt( TLogVersion::MIN_RECRUITABLE, TLogVersion::MAX_SUPPORTED+1 );
		set_config(format("log_version:=%d", logVersion));
	} else {
		if (deterministicRandom()->random01() < 0.7)
			set_config(format("log_version:=%d", TLogVersion::MAX_SUPPORTED));
		if (deterministicRandom()->random01() < 0.5)
			set_config(format("log_spill:=%d", TLogSpillType::DEFAULT));
	}

	if(generateFearless || (datacenters == 2 && deterministicRandom()->random01() < 0.5)) {
		//The kill region workload relies on the fact that all "0", "2", and "4" are all of the possible primary dcids.
		StatusObject primaryObj;
		StatusObject primaryDcObj;
		primaryDcObj["id"] = "0";
		primaryDcObj["priority"] = 2;
		StatusArray primaryDcArr;
		primaryDcArr.push_back(primaryDcObj);

		StatusObject remoteObj;
		StatusObject remoteDcObj;
		remoteDcObj["id"] = "1";
		remoteDcObj["priority"] = 1;
		StatusArray remoteDcArr;
		remoteDcArr.push_back(remoteDcObj);

		bool needsRemote = generateFearless;
		if(generateFearless) {
			if(datacenters > 4) {
				//FIXME: we cannot use one satellite replication with more than one satellite per region because canKillProcesses does not respect usable_dcs
				int satellite_replication_type = deterministicRandom()->randomInt(0,3);
				switch (satellite_replication_type) {
				case 0: {
					TEST( true );  // Simulated cluster using no satellite redundancy mode
					break;
				}
				case 1: {
					TEST( true );  // Simulated cluster using two satellite fast redundancy mode
					primaryObj["satellite_redundancy_mode"] = "two_satellite_fast";
					remoteObj["satellite_redundancy_mode"] = "two_satellite_fast";
					break;
				}
				case 2: {
					TEST( true );  // Simulated cluster using two satellite safe redundancy mode
					primaryObj["satellite_redundancy_mode"] = "two_satellite_safe";
					remoteObj["satellite_redundancy_mode"] = "two_satellite_safe";
					break;
				}
				default:
					ASSERT(false);  // Programmer forgot to adjust cases.
				}
			} else {
				int satellite_replication_type = deterministicRandom()->randomInt(0,5);
				switch (satellite_replication_type) {
				case 0: {
					//FIXME: implement
					TEST( true );  // Simulated cluster using custom satellite redundancy mode
					break;
				}
				case 1: {
					TEST( true );  // Simulated cluster using no satellite redundancy mode
					break;
				}
				case 2: {
					TEST( true );  // Simulated cluster using single satellite redundancy mode
					primaryObj["satellite_redundancy_mode"] = "one_satellite_single";
					remoteObj["satellite_redundancy_mode"] = "one_satellite_single";
					break;
				}
				case 3: {
					TEST( true );  // Simulated cluster using double satellite redundancy mode
					primaryObj["satellite_redundancy_mode"] = "one_satellite_double";
					remoteObj["satellite_redundancy_mode"] = "one_satellite_double";
					break;
				}
				case 4: {
					TEST( true );  // Simulated cluster using triple satellite redundancy mode
					primaryObj["satellite_redundancy_mode"] = "one_satellite_triple";
					remoteObj["satellite_redundancy_mode"] = "one_satellite_triple";
					break;
				}
				default:
					ASSERT(false);  // Programmer forgot to adjust cases.
				}
			}

			if (deterministicRandom()->random01() < 0.25) primaryObj["satellite_logs"] =  deterministicRandom()->randomInt(1,7);
			if (deterministicRandom()->random01() < 0.25) remoteObj["satellite_logs"] =  deterministicRandom()->randomInt(1,7);

			//We cannot run with a remote DC when MAX_READ_TRANSACTION_LIFE_VERSIONS is too small, because the log routers will not be able to keep up.
			if (minimumRegions <= 1 && (deterministicRandom()->random01() < 0.25 || SERVER_KNOBS->MAX_READ_TRANSACTION_LIFE_VERSIONS < SERVER_KNOBS->VERSIONS_PER_SECOND)) {
				TEST( true );  // Simulated cluster using one region
				needsRemote = false;
			} else {
				TEST( true );  // Simulated cluster using two regions
				db.usableRegions = 2;
			}

			int remote_replication_type = deterministicRandom()->randomInt(0, datacenters > 4 ? 4 : 5);
			switch (remote_replication_type) {
			case 0: {
				//FIXME: implement
				TEST( true );  // Simulated cluster using custom remote redundancy mode
				break;
			}
			case 1: {
				TEST( true );  // Simulated cluster using default remote redundancy mode
				break;
			}
			case 2: {
				TEST( true );  // Simulated cluster using single remote redundancy mode
				set_config("remote_single");
				break;
			}
			case 3: {
				TEST( true );  // Simulated cluster using double remote redundancy mode
				set_config("remote_double");
				break;
			}
			case 4: {
				TEST( true );  // Simulated cluster using triple remote redundancy mode
				set_config("remote_triple");
				break;
			}
			default:
				ASSERT(false);  // Programmer forgot to adjust cases.
			}

			if (deterministicRandom()->random01() < 0.25) db.desiredLogRouterCount = deterministicRandom()->randomInt(1,7);
			if (deterministicRandom()->random01() < 0.25) db.remoteDesiredTLogCount = deterministicRandom()->randomInt(1,7);

			bool useNormalDCsAsSatellites = datacenters > 4 && minimumRegions < 2 && deterministicRandom()->random01() < 0.3;
			StatusObject primarySatelliteObj;
			primarySatelliteObj["id"] = useNormalDCsAsSatellites ? "1" : "2";
			primarySatelliteObj["priority"] = 1;
			primarySatelliteObj["satellite"] = 1;
			if (deterministicRandom()->random01() < 0.25) primarySatelliteObj["satellite_logs"] = deterministicRandom()->randomInt(1,7);
			primaryDcArr.push_back(primarySatelliteObj);

			StatusObject remoteSatelliteObj;
			remoteSatelliteObj["id"] = useNormalDCsAsSatellites ? "0" : "3";
			remoteSatelliteObj["priority"] = 1;
			remoteSatelliteObj["satellite"] = 1;
			if (deterministicRandom()->random01() < 0.25) remoteSatelliteObj["satellite_logs"] = deterministicRandom()->randomInt(1,7);
			remoteDcArr.push_back(remoteSatelliteObj);

			if (datacenters > 4) {
				StatusObject primarySatelliteObjB;
				primarySatelliteObjB["id"] = useNormalDCsAsSatellites ? "2" : "4";
				primarySatelliteObjB["priority"] = 1;
				primarySatelliteObjB["satellite"] = 1;
				if (deterministicRandom()->random01() < 0.25) primarySatelliteObjB["satellite_logs"] = deterministicRandom()->randomInt(1,7);
				primaryDcArr.push_back(primarySatelliteObjB);

				StatusObject remoteSatelliteObjB;
				remoteSatelliteObjB["id"] = useNormalDCsAsSatellites ? "2" : "5";
				remoteSatelliteObjB["priority"] = 1;
				remoteSatelliteObjB["satellite"] = 1;
				if (deterministicRandom()->random01() < 0.25) remoteSatelliteObjB["satellite_logs"] = deterministicRandom()->randomInt(1,7);
				remoteDcArr.push_back(remoteSatelliteObjB);
			}
			if (useNormalDCsAsSatellites) {
				datacenters = 3;
			}
		}

		primaryObj["datacenters"] = primaryDcArr;
		remoteObj["datacenters"] = remoteDcArr;

		StatusArray regionArr;
		regionArr.push_back(primaryObj);
		if(needsRemote || deterministicRandom()->random01() < 0.5) {
			regionArr.push_back(remoteObj);
		}

		set_config("regions=" + json_spirit::write_string(json_spirit::mValue(regionArr), json_spirit::Output_options::none));

		if(needsRemote) {
			g_simulator.originalRegions = "regions=" + json_spirit::write_string(json_spirit::mValue(regionArr), json_spirit::Output_options::none);

			StatusArray disablePrimary = regionArr;
			disablePrimary[0].get_obj()["datacenters"].get_array()[0].get_obj()["priority"] = -1;
			g_simulator.disablePrimary = "regions=" + json_spirit::write_string(json_spirit::mValue(disablePrimary), json_spirit::Output_options::none);

			StatusArray disableRemote = regionArr;
			disableRemote[1].get_obj()["datacenters"].get_array()[0].get_obj()["priority"] = -1;
			g_simulator.disableRemote = "regions=" + json_spirit::write_string(json_spirit::mValue(disableRemote), json_spirit::Output_options::none);
		}
	}

	if(generateFearless && minimumReplication > 1) {
		//low latency tests in fearless configurations need 4 machines per datacenter (3 for triple replication, 1 that is down during failures).
		machine_count = 16;
	} else if(generateFearless) {
		machine_count = 12;
	} else if(db.tLogPolicy && db.tLogPolicy->info() == "data_hall^2 x zoneid^2 x 1") {
		machine_count = 9;
	} else {
		//datacenters+2 so that the configure database workload can configure into three_data_hall
		machine_count = std::max(datacenters+2, ((db.minDatacentersRequired() > 0) ? datacenters : 1) * std::max(3, db.minZonesRequiredPerDatacenter()));
		machine_count = deterministicRandom()->randomInt( machine_count, std::max(machine_count+1, extraDB ? 6 : 10) );
		if (generateMachineTeamTestConfig) {
			// When DESIRED_TEAMS_PER_SERVER is set to 1, the desired machine team number is 5
			// while the max possible machine team number is 10.
			// If machine_count > 5, we can still test the effectivenss of machine teams
			// Note: machine_count may be much larger than 5 because we may have a big replication factor
			machine_count = std::max(machine_count, deterministicRandom()->randomInt(5, extraDB ? 6 : 10));
		}
	}

	//because we protect a majority of coordinators from being killed, it is better to run with low numbers of coordinators to prevent too many processes from being protected
	coordinators = ( minimumRegions <= 1 && BUGGIFY ) ? deterministicRandom()->randomInt(1, std::max(machine_count,2)) : 1;

	if(minimumReplication > 1 && datacenters == 3) {
		//low latency tests in 3 data hall mode need 2 other data centers with 2 machines each to avoid waiting for logs to recover.
		machine_count = std::max( machine_count, 6);
		coordinators = 3;
	}

	if(generateFearless) {
		processes_per_machine = 1;
	} else {
		processes_per_machine = deterministicRandom()->randomInt(1, (extraDB ? 14 : 28)/machine_count + 2 );
	}
}

void setupSimulatedSystem(vector<Future<Void>>* systemActors, std::string baseFolder, int* pTesterCount,
                          Optional<ClusterConnectionString>* pConnString, Standalone<StringRef>* pStartingConfiguration,
<<<<<<< HEAD
                          int extraDB, int minimumReplication, int minimumRegions, std::string whitelistBinPaths) {
=======
                          int extraDB, int minimumReplication, int minimumRegions, Reference<TLSOptions> tlsOptions,
                          std::string whitelistBinPaths, bool configureLocked) {
>>>>>>> b46d6e25
	// SOMEDAY: this does not test multi-interface configurations
	SimulationConfig simconfig(extraDB, minimumReplication, minimumRegions);
	StatusObject startingConfigJSON = simconfig.db.toJSON(true);
	std::string startingConfigString = "new";
	if (configureLocked) {
		startingConfigString += " locked";
	}
	for( auto kv : startingConfigJSON) {
		startingConfigString += " ";
		if( kv.second.type() == json_spirit::int_type ) {
			startingConfigString += kv.first + ":=" + format("%d", kv.second.get_int());
		} else if( kv.second.type() == json_spirit::str_type ) {
			startingConfigString += kv.second.get_str();
		} else if( kv.second.type() == json_spirit::array_type ) {
			startingConfigString += kv.first + "=" + json_spirit::write_string(json_spirit::mValue(kv.second.get_array()), json_spirit::Output_options::none);
		} else {
			ASSERT(false);
		}
	}

	g_simulator.storagePolicy = simconfig.db.storagePolicy;
	g_simulator.tLogPolicy = simconfig.db.tLogPolicy;
	g_simulator.tLogWriteAntiQuorum = simconfig.db.tLogWriteAntiQuorum;
	g_simulator.remoteTLogPolicy = simconfig.db.getRemoteTLogPolicy();
	g_simulator.usableRegions = simconfig.db.usableRegions;

	if(simconfig.db.regions.size() > 0) {
		g_simulator.primaryDcId = simconfig.db.regions[0].dcId;
		g_simulator.hasSatelliteReplication = simconfig.db.regions[0].satelliteTLogReplicationFactor > 0;
		if(simconfig.db.regions[0].satelliteTLogUsableDcsFallback > 0) {
			g_simulator.satelliteTLogPolicyFallback = simconfig.db.regions[0].satelliteTLogPolicyFallback;
			g_simulator.satelliteTLogWriteAntiQuorumFallback = simconfig.db.regions[0].satelliteTLogWriteAntiQuorumFallback;
		} else {
			g_simulator.satelliteTLogPolicyFallback = simconfig.db.regions[0].satelliteTLogPolicy;
			g_simulator.satelliteTLogWriteAntiQuorumFallback = simconfig.db.regions[0].satelliteTLogWriteAntiQuorum;
		}
		g_simulator.satelliteTLogPolicy = simconfig.db.regions[0].satelliteTLogPolicy;
		g_simulator.satelliteTLogWriteAntiQuorum = simconfig.db.regions[0].satelliteTLogWriteAntiQuorum;

		for(auto s : simconfig.db.regions[0].satellites) {
			g_simulator.primarySatelliteDcIds.push_back(s.dcId);
		}
	} else {
		g_simulator.hasSatelliteReplication = false;
		g_simulator.satelliteTLogWriteAntiQuorum = 0;
	}

	if(simconfig.db.regions.size() == 2) {
		g_simulator.remoteDcId = simconfig.db.regions[1].dcId;
		ASSERT((!simconfig.db.regions[0].satelliteTLogPolicy && !simconfig.db.regions[1].satelliteTLogPolicy) || simconfig.db.regions[0].satelliteTLogPolicy->info() == simconfig.db.regions[1].satelliteTLogPolicy->info());

		for(auto s : simconfig.db.regions[1].satellites) {
			g_simulator.remoteSatelliteDcIds.push_back(s.dcId);
		}
	}

	if(g_simulator.usableRegions < 2 || !g_simulator.hasSatelliteReplication) {
		g_simulator.allowLogSetKills = false;
	}

	ASSERT(g_simulator.storagePolicy && g_simulator.tLogPolicy);
	ASSERT(!g_simulator.hasSatelliteReplication || g_simulator.satelliteTLogPolicy);
	TraceEvent("SimulatorConfig").detail("ConfigString", StringRef(startingConfigString));

	const int dataCenters = simconfig.datacenters;
	const int machineCount = simconfig.machine_count;
	const int coordinatorCount = simconfig.coordinators;
	const int processesPerMachine = simconfig.processes_per_machine;

	// half the time, when we have more than 4 machines that are not the first in their dataCenter, assign classes
	bool assignClasses = machineCount - dataCenters > 4 && deterministicRandom()->random01() < 0.5;

	// Use SSL 5% of the time
	bool sslEnabled = deterministicRandom()->random01() < 0.10;
	bool sslOnly = sslEnabled && deterministicRandom()->coinflip();
	g_simulator.listenersPerProcess = sslEnabled && !sslOnly ? 2 : 1;
	TEST( sslEnabled ); // SSL enabled
	TEST( !sslEnabled ); // SSL disabled

	// Use IPv6 25% of the time
	bool useIPv6 = deterministicRandom()->random01() < 0.25;
	TEST( useIPv6 );
	TEST( !useIPv6 );

	vector<NetworkAddress> coordinatorAddresses;
	if(minimumRegions > 1) {
		//do not put coordinators in the primary region so that we can kill that region safely
		int nonPrimaryDcs = dataCenters/2;
		for( int dc = 1; dc < dataCenters; dc+=2 ) {
			int dcCoordinators = coordinatorCount / nonPrimaryDcs + ((dc-1)/2 < coordinatorCount%nonPrimaryDcs);
			for(int m = 0; m < dcCoordinators; m++) {
				auto ip = makeIPAddressForSim(useIPv6, { 2, dc, 1, m });
				coordinatorAddresses.push_back(NetworkAddress(ip, sslEnabled && !sslOnly ? 2 : 1, true, sslEnabled && sslOnly));
				TraceEvent("SelectedCoordinator").detail("Address", coordinatorAddresses.back());
			}
		}
	} else {
		int assignedMachines = 0;
		int coordCount = coordinatorCount;
		if(coordinatorCount>4) {
			++coordCount;
		}
		for( int dc = 0; dc < dataCenters; dc++ ) {
			int dcCoordinators = coordCount / dataCenters + (dc < coordCount%dataCenters);
			int machines = machineCount / dataCenters + (dc < machineCount % dataCenters);
			for(int m = 0; m < dcCoordinators; m++) {
				if(coordinatorCount>4 && (assignedMachines==4 || (m+1==dcCoordinators && assignedMachines<4 && assignedMachines+machines-dcCoordinators>=4))) {
					auto ip = makeIPAddressForSim(useIPv6, { 2, dc, 1, m });
					TraceEvent("SkippedCoordinator")
					    .detail("Address", ip.toString())
					    .detail("M", m)
					    .detail("Machines", machines)
					    .detail("Assigned", assignedMachines)
					    .detail("DcCoord", dcCoordinators)
					    .detail("CoordinatorCount", coordinatorCount);
				} else {
					auto ip = makeIPAddressForSim(useIPv6, { 2, dc, 1, m });
					coordinatorAddresses.push_back(NetworkAddress(ip, sslEnabled && !sslOnly ? 2 : 1, true, sslEnabled && sslOnly));
					TraceEvent("SelectedCoordinator").detail("Address", coordinatorAddresses.back()).detail("M", m).detail("Machines", machines).detail("Assigned", assignedMachines).detail("DcCoord", dcCoordinators).detail("P1", (m+1==dcCoordinators)).detail("P2", (assignedMachines<4)).detail("P3", (assignedMachines+machines-dcCoordinators>=4)).detail("CoordinatorCount", coordinatorCount);
				}
				assignedMachines++;
			}
			assignedMachines += machines-dcCoordinators;
		}
	}

	deterministicRandom()->randomShuffle(coordinatorAddresses);
	for(int i = 0; i < (coordinatorAddresses.size()/2)+1; i++) {
		TraceEvent("ProtectCoordinator")
		    .detail("Address", coordinatorAddresses[i])
		    .detail("Coordinators", describe(coordinatorAddresses));
		g_simulator.protectedAddresses.insert(
		    NetworkAddress(coordinatorAddresses[i].ip, coordinatorAddresses[i].port, true, coordinatorAddresses[i].isTLS()));
		if(coordinatorAddresses[i].port==2) {
			g_simulator.protectedAddresses.insert(NetworkAddress(coordinatorAddresses[i].ip, 1, true, true));
		}
	}
	deterministicRandom()->randomShuffle(coordinatorAddresses);

	ASSERT( coordinatorAddresses.size() == coordinatorCount );
	ClusterConnectionString conn(coordinatorAddresses, LiteralStringRef("TestCluster:0"));

	// If extraDB==0, leave g_simulator.extraDB as null because the test does not use DR.
	if(extraDB==1) {
		// The DR database can be either a new database or itself
		g_simulator.extraDB = new ClusterConnectionString(coordinatorAddresses, BUGGIFY ? LiteralStringRef("TestCluster:0") : LiteralStringRef("ExtraCluster:0"));
	} else if(extraDB==2) {
		// The DR database is a new database
		g_simulator.extraDB = new ClusterConnectionString(coordinatorAddresses, LiteralStringRef("ExtraCluster:0"));
	} else if(extraDB==3) {
		// The DR database is the same database
		g_simulator.extraDB = new ClusterConnectionString(coordinatorAddresses, LiteralStringRef("TestCluster:0"));
	}

	*pConnString = conn;

	TraceEvent("SimulatedConnectionString").detail("String", conn.toString()).detail("ConfigString", startingConfigString);

	bool requiresExtraDBMachines = extraDB && g_simulator.extraDB->toString() != conn.toString();
	int assignedMachines = 0, nonVersatileMachines = 0;
	std::vector<ProcessClass::ClassType> processClassesSubSet = {ProcessClass::UnsetClass, ProcessClass::ResolutionClass, ProcessClass::MasterClass};
	for( int dc = 0; dc < dataCenters; dc++ ) {
		//FIXME: test unset dcID
		Optional<Standalone<StringRef>> dcUID = StringRef(format("%d", dc));
		std::vector<UID> machineIdentities;
		int machines = machineCount / dataCenters + (dc < machineCount % dataCenters); // add remainder of machines to first datacenter
		int dcCoordinators = coordinatorCount / dataCenters + (dc < coordinatorCount%dataCenters);
		printf("Datacenter %d: %d/%d machines, %d/%d coordinators\n", dc, machines, machineCount, dcCoordinators, coordinatorCount);
		ASSERT( dcCoordinators <= machines );
		int useSeedForMachine = deterministicRandom()->randomInt(0, machines);
		Standalone<StringRef> zoneId;
		Standalone<StringRef> newZoneId;
		for( int machine = 0; machine < machines; machine++ ) {
			Standalone<StringRef> machineId(deterministicRandom()->randomUniqueID().toString());
			if(machine == 0 || machineCount - dataCenters <= 4 || assignedMachines != 4 || simconfig.db.regions.size() || deterministicRandom()->random01() < 0.5) {
				zoneId = deterministicRandom()->randomUniqueID().toString();
				newZoneId = deterministicRandom()->randomUniqueID().toString();
			}

			//Choose a machine class
			ProcessClass processClass = ProcessClass(ProcessClass::UnsetClass, ProcessClass::CommandLineSource);
			if(assignClasses) {
				if(assignedMachines < 4)
					processClass = ProcessClass((ProcessClass::ClassType) deterministicRandom()->randomInt(0, 2), ProcessClass::CommandLineSource); //Unset or Storage
				else if(assignedMachines == 4 && !simconfig.db.regions.size())
					processClass = ProcessClass(processClassesSubSet[deterministicRandom()->randomInt(0, processClassesSubSet.size())], ProcessClass::CommandLineSource); //Unset or Resolution or Master
				else
					processClass = ProcessClass((ProcessClass::ClassType) deterministicRandom()->randomInt(0, 3), ProcessClass::CommandLineSource); //Unset, Storage, or Transaction
				if (processClass == ProcessClass::ResolutionClass)  // *can't* be assigned to other roles, even in an emergency
					nonVersatileMachines++;
			}

			std::vector<IPAddress> ips;
			for (int i = 0; i < processesPerMachine; i++) {
				ips.push_back(makeIPAddressForSim(useIPv6, { 2, dc, deterministicRandom()->randomInt(1, i + 2), machine }));
			}
			if(requiresExtraDBMachines) {
				ips.push_back(makeIPAddressForSim(useIPv6, { 2, dc, 1, machine }));
			}

			// check the sslEnablementMap using only one ip(
			LocalityData	localities(Optional<Standalone<StringRef>>(), zoneId, machineId, dcUID);
			localities.set(LiteralStringRef("data_hall"), dcUID);
			systemActors->push_back(reportErrors(simulatedMachine(conn, ips, sslEnabled,
				localities, processClass, baseFolder, false, machine == useSeedForMachine, requiresExtraDBMachines ? AgentOnly : AgentAddition, sslOnly, whitelistBinPaths ), "SimulatedMachine"));

			if (requiresExtraDBMachines) {
				std::vector<IPAddress> extraIps;
				for (int i = 0; i < processesPerMachine; i++){
					extraIps.push_back(makeIPAddressForSim(useIPv6, { 4, dc, deterministicRandom()->randomInt(1, i + 2), machine }));
				}

				Standalone<StringRef> newMachineId(deterministicRandom()->randomUniqueID().toString());

				LocalityData	localities(Optional<Standalone<StringRef>>(), newZoneId, newMachineId, dcUID);
				localities.set(LiteralStringRef("data_hall"), dcUID);
				systemActors->push_back(reportErrors(simulatedMachine(*g_simulator.extraDB, extraIps, sslEnabled,
					localities,
					processClass, baseFolder, false, machine == useSeedForMachine, AgentNone, sslOnly, whitelistBinPaths ), "SimulatedMachine"));
			}

			assignedMachines++;
		}
	}

	g_simulator.desiredCoordinators = coordinatorCount;
	g_simulator.physicalDatacenters = dataCenters;
	g_simulator.processesPerMachine = processesPerMachine;

	TraceEvent("SetupSimulatorSettings")
		.detail("DesiredCoordinators", g_simulator.desiredCoordinators)
		.detail("PhysicalDatacenters", g_simulator.physicalDatacenters)
		.detail("ProcessesPerMachine", g_simulator.processesPerMachine);

	// SOMEDAY: add locality for testers to simulate network topology
	// FIXME: Start workers with tester class instead, at least sometimes run tests with the testers-only flag
	int testerCount = *pTesterCount = deterministicRandom()->randomInt(4, 9);
	int useSeedForMachine = deterministicRandom()->randomInt(0, testerCount);
	for(int i=0; i<testerCount; i++) {
		std::vector<IPAddress> ips;
		ips.push_back(makeIPAddressForSim(useIPv6, { 3, 4, 3, i + 1 }));
		Standalone<StringRef> newZoneId = Standalone<StringRef>(deterministicRandom()->randomUniqueID().toString());
		LocalityData	localities(Optional<Standalone<StringRef>>(), newZoneId, newZoneId, Optional<Standalone<StringRef>>());
		systemActors->push_back( reportErrors( simulatedMachine(
			conn, ips, sslEnabled && sslOnly,
			localities, ProcessClass(ProcessClass::TesterClass, ProcessClass::CommandLineSource),
			baseFolder, false, i == useSeedForMachine, AgentNone, sslEnabled && sslOnly, whitelistBinPaths ),
			"SimulatedTesterMachine") );
	}
	*pStartingConfiguration = startingConfigString;

	// save some state that we only need when restarting the simulator.
	g_simulator.connectionString = conn.toString();
	g_simulator.testerCount = testerCount;

	TraceEvent("SimulatedClusterStarted")
		.detail("DataCenters", dataCenters)
		.detail("ServerMachineCount", machineCount)
		.detail("ProcessesPerServer", processesPerMachine)
		.detail("SSLEnabled", sslEnabled)
		.detail("SSLOnly", sslOnly)
		.detail("ClassesAssigned", assignClasses)
		.detail("StartingConfiguration", pStartingConfiguration->toString());
}

void checkTestConf(const char* testFile, int& extraDB, int& minimumReplication, int& minimumRegions,
                   int& configureLocked) {
	std::ifstream ifs;
	ifs.open(testFile, std::ifstream::in);
	if (!ifs.good())
		return;

	std::string cline;

	while (ifs.good()) {
		getline(ifs, cline);
		std::string line = removeWhitespace(std::string(cline));
		if (!line.size() || line.find(';') == 0)
			continue;

		size_t found = line.find('=');
		if (found == std::string::npos)
			// hmmm, not good
			continue;
		std::string attrib = removeWhitespace(line.substr(0, found));
		std::string value = removeWhitespace(line.substr(found + 1));

		if (attrib == "extraDB") {
			sscanf( value.c_str(), "%d", &extraDB );
		}

		if (attrib == "minimumReplication") {
			sscanf( value.c_str(), "%d", &minimumReplication );
		}

		if (attrib == "minimumRegions") {
			sscanf( value.c_str(), "%d", &minimumRegions );
		}

		if (attrib == "configureLocked") {
			sscanf(value.c_str(), "%d", &configureLocked);
		}
	}

	ifs.close();
}

ACTOR void setupAndRun(std::string dataFolder, const char *testFile, bool rebooting, bool restoring, std::string whitelistBinPaths) {
	state vector<Future<Void>> systemActors;
	state Optional<ClusterConnectionString> connFile;
	state Standalone<StringRef> startingConfiguration;
	state int testerCount = 1;
	state int extraDB = 0;
	state int minimumReplication = 0;
	state int minimumRegions = 0;
	state int configureLocked = 0;
	checkTestConf(testFile, extraDB, minimumReplication, minimumRegions, configureLocked);

	// TODO (IPv6) Use IPv6?
	wait(g_simulator.onProcess(
	    g_simulator.newProcess("TestSystem", IPAddress(0x01010101), 1, false, 1,
	                           LocalityData(Optional<Standalone<StringRef>>(),
	                                        Standalone<StringRef>(deterministicRandom()->randomUniqueID().toString()),
	                                        Standalone<StringRef>(deterministicRandom()->randomUniqueID().toString()),
	                                        Optional<Standalone<StringRef>>()),
	                           ProcessClass(ProcessClass::TesterClass, ProcessClass::CommandLineSource), "", ""),
	    TaskPriority::DefaultYield));
	Sim2FileSystem::newFileSystem();
	FlowTransport::createInstance(true, 1);
	TEST(true);  // Simulation start

	try {
		//systemActors.push_back( startSystemMonitor(dataFolder) );
		if (rebooting) {
			wait( timeoutError( restartSimulatedSystem( &systemActors, dataFolder, &testerCount, &connFile, &startingConfiguration, extraDB, whitelistBinPaths), 100.0 ) );
			// FIXME: snapshot restore does not support multi-region restore, hence restore it as single region always
			if (restoring) {
				startingConfiguration = LiteralStringRef("usable_regions=1");
			}
		}
		else {
			g_expect_full_pointermap = 1;
			setupSimulatedSystem(&systemActors, dataFolder, &testerCount, &connFile, &startingConfiguration, extraDB,
<<<<<<< HEAD
			                     minimumReplication, minimumRegions, whitelistBinPaths);
=======
			                     minimumReplication, minimumRegions, tlsOptions, whitelistBinPaths, configureLocked);
>>>>>>> b46d6e25
			wait( delay(1.0) ); // FIXME: WHY!!!  //wait for machines to boot
		}
		std::string clusterFileDir = joinPath( dataFolder, deterministicRandom()->randomUniqueID().toString() );
		platform::createDirectory( clusterFileDir );
		writeFile(joinPath(clusterFileDir, "fdb.cluster"), connFile.get().toString());
		wait(timeoutError(runTests(Reference<ClusterConnectionFile>(
									   new ClusterConnectionFile(joinPath(clusterFileDir, "fdb.cluster"))),
								   TEST_TYPE_FROM_FILE, TEST_ON_TESTERS, testerCount, testFile, startingConfiguration),
						  isBuggifyEnabled(BuggifyType::General) ? 36000.0 : 5400.0));
	} catch (Error& e) {
		TraceEvent(SevError, "SetupAndRunError").error(e);
	}

	TraceEvent("SimulatedSystemDestruct");
	g_simulator.stop();
	destructed = true;
	wait(Never());
	ASSERT(false);
}<|MERGE_RESOLUTION|>--- conflicted
+++ resolved
@@ -1021,12 +1021,7 @@
 
 void setupSimulatedSystem(vector<Future<Void>>* systemActors, std::string baseFolder, int* pTesterCount,
                           Optional<ClusterConnectionString>* pConnString, Standalone<StringRef>* pStartingConfiguration,
-<<<<<<< HEAD
-                          int extraDB, int minimumReplication, int minimumRegions, std::string whitelistBinPaths) {
-=======
-                          int extraDB, int minimumReplication, int minimumRegions, Reference<TLSOptions> tlsOptions,
-                          std::string whitelistBinPaths, bool configureLocked) {
->>>>>>> b46d6e25
+                          int extraDB, int minimumReplication, int minimumRegions, std::string whitelistBinPaths, bool configureLocked) {
 	// SOMEDAY: this does not test multi-interface configurations
 	SimulationConfig simconfig(extraDB, minimumReplication, minimumRegions);
 	StatusObject startingConfigJSON = simconfig.db.toJSON(true);
@@ -1370,11 +1365,7 @@
 		else {
 			g_expect_full_pointermap = 1;
 			setupSimulatedSystem(&systemActors, dataFolder, &testerCount, &connFile, &startingConfiguration, extraDB,
-<<<<<<< HEAD
-			                     minimumReplication, minimumRegions, whitelistBinPaths);
-=======
-			                     minimumReplication, minimumRegions, tlsOptions, whitelistBinPaths, configureLocked);
->>>>>>> b46d6e25
+			                     minimumReplication, minimumRegions, whitelistBinPaths, configureLocked);
 			wait( delay(1.0) ); // FIXME: WHY!!!  //wait for machines to boot
 		}
 		std::string clusterFileDir = joinPath( dataFolder, deterministicRandom()->randomUniqueID().toString() );
